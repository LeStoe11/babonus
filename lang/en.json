--- conflicted
+++ resolved
@@ -1,281 +1,273 @@
-{
-  "BABONUS": {
-    "MIGRATION": {
-      "IN_PROGRESS": "Migration from previous Build-a-Bonus versions has begun. Please wait for the migration to complete.",
-      "COMPLETED": "Migration from previous Build-a-Bonus version has completed.",
-      "LOCKED_PACK": "You have provided a compendium that is currently locked. No migration was performed."
-    },
-    "DELETE": {
-      "DELETE_BONUS": "Delete Bonus: {name}",
-      "ARE_YOU_SURE": "Are you sure that you want to delete '{name}'? This action cannot be undone."
-    },
-    "WARNINGS": {
-      "INVALID": "Some of the data is invalid. Please re-evaluate your selections.",
-      "SUCCESS": "The bonus '{name}' with id '{id}' has been successfully saved.",
-      "DELETED": "The bonus '{name}' with id '{id}' has been successfully deleted.",
-      "COPIED": "The bonus '{name}' with id '{id}' has been successfully copied."
-    },
-    "LABELS": {
-      "IDENTIFIERS": "Identifiers",
-      "NAME": "Name",
-      "ID": "ID",
-      "DESCRIPTION": "Description",
-      "APPLY_KEYS": "Apply Selection",
-      "ATTACK": {
-        "BONUS": "Attack Bonus",
-        "CRIT_RANGE": "Critical Range",
-        "FUMBLE_RANGE": "Fumble Range"
-      },
-      "DAMAGE": {
-        "BONUS": "Damage Bonus",
-        "CRIT_DICE": "Critical Dice",
-        "CRIT_DMG": "Critical Damage"
-      },
-      "SAVE": {
-        "BONUS": "Save DC Bonus"
-      },
-      "THROW": {
-        "BONUS": "Saving Bonus",
-        "DEATH_TARGET": "Death Target"
-      },
-      "HITDIE": {
-        "BONUS": "Die Roll Bonus"
-      },
-      "itemTypes": "Item Types",
-      "statusEffects": "Actor Conds.",
-      "targetEffects": "Target Conds.",
-      "creatureTypes": "Creature Types",
-      "attackTypes": "Attack Types",
-      "damageTypes": "Damage Types",
-      "abilities": "Abilities",
-      "spellSchools": "Spell Schools",
-      "spellLevels": "Spell Levels",
-      "spellComponents": "Spell Comps.",
-      "arbitraryComparison": "Comparison",
-      "baseWeapons": "Weapons",
-      "weaponProperties": "Weapon Props.",
-      "throwTypes": "Throw Types",
-      "saveAbilities": "Save Abilities",
-      "itemRequirements": "Item Reqrmnts.",
-<<<<<<< HEAD
-      "macroConditions": "Custom Script",
-=======
-      "remainingSpellSlots": "Spell Slots",
-
->>>>>>> 35333bc7
-      "AURA_RANGE": "Range (ft)",
-      "AURA_FIELDS": "Valid Targets",
-      "AURA_SELF": "Affects Self",
-      "AURA_BLOCKERS": "Blocking Conds.",
-      "AURA_TEMPLATE": "Applies to Template"
-    },
-    "TOOLTIPS": {
-      "TOGGLE_THIS": "Toggle this bonus on or off. A bonus that is toggled off will be completely ignored, even if it is an aura.",
-      "COPY_THIS": "Create a duplicate of this bonus on this document.",
-      "EDIT_THIS": "Edit this bonus in the builder.",
-      "DELETE_THIS": "Delete this bonus from this document. Deletion is permanent and the bonus cannot be recovered.",
-      "ADD_THIS_FILTER": "Add this filter to the builder.",
-      "DELETE_THIS_FILTER": "Remove this filter from the builder.",
-      "IDENTIFIERS": "Identifying information of the bonus. The name is for your convenience, while the id is used to refer to the bonus internally.",
-      "DESCRIPTION": "A description of the bonus for your convenience.",
-      "ATTACK": {
-        "BONUS": "Additional parts to add on top of the attack roll such as <span style='font-family: monospace;'>1d4</span> or <span style='font-family: monospace;'>@scale.rogue.sneak-attack</span>.",
-        "CRIT_RANGE": "An integer to subtract from the critical range of the attack roll. This field respects roll data properties such as <span style='font-family: monospace;'>@abilities.int.mod</span>, but not dice rolls such as <span style='font-family: monospace;'>1d4</span>.",
-        "FUMBLE_RANGE": "An integer to add to the fumble range of the attack roll. This field respects roll data properties such as <span style='font-family: monospace;'>@abilities.int.mod</span>, but not dice rolls such as <span style='font-family: monospace;'>1d4</span>."
-      },
-      "DAMAGE": {
-        "BONUS": "Additional parts to add on top of the damage roll such as <span style='font-family: monospace;'>1d4</span> or <span style='font-family: monospace;'>@scale.rogue.sneak-attack</span>.",
-        "CRIT_DICE": "An additional number of dice that should be rolled on a critical hit. This field respects roll data properties such as <span style='font-family: monospace;'>@abilities.int.mod</span>, but not dice rolls such as <span style='font-family: monospace;'>1d4</span>.",
-        "CRIT_DMG": "Additional parts to add on top of the damage roll on critical hits such as <span style='font-family: monospace;'>1d4</span> or <span style='font-family: monospace;'>@scale.rogue.sneak-attack</span>."
-      },
-      "SAVE": {
-        "BONUS": "An integer to add onto the DC of a saving throw. This field respects roll data properties, such as <span style='font-family: monospace;'>@abilities.int.mod</span>, but not dice rolls such as <span style='font-family: monospace;'>1d4</span>."
-      },
-      "THROW": {
-        "BONUS": "Additional parts to add on top of the saving throw such as <span style='font-family: monospace;'>1d4</span> or <span style='font-family: monospace;'>@scale.rogue.sneak-attack</span>.",
-        "DEATH_TARGET": "An integer to subtract from the minimum requirement to pass a death saving throw. This field respects roll data properties such as <span style='font-family: monospace;'>@abilities.int.mod</span>, but not dice rolls such as <span style='font-family: monospace;'>1d4</span>."
-      },
-      "HITDIE": {
-        "BONUS": "Additional parts to add on top of the hit die roll such as <span style='font-family: monospace;'>1d4</span> or <span style='font-family: monospace;'>@scale.rogue.sneak-attack</span>."
-      },
-      "WUTS_THIS": {
-        "REQUIRED": "These fields at the top are required to fill out for every bonus you want to create or edit.",
-        "BONUSES": "The actual values of the bonus and to which value it should apply. At least one of these fields must be filled.",
-        "AURA": "A set of configurations to make the bonus an aura, instead of only applying to the actor who owns it.",
-        "CURRENT_FILTERS": "The filters currently applied to the bonus, further narrowing down which rolls it should apply to. Each filter must be true for the bonus to apply.",
-        "AVAILABLE_FILTERS": "The list of filters you can apply to this bonus, further narrowing down which rolls it should apply to. Each filter must be true for the bonus to apply.",
-        "UNAVAILABLE_FILTERS": "The list of filters that are currently not available to apply to this bonus.",
-        "CURRENT_BONUSES": "The bonuses you have created that are currently stored on this Actor, Item, or ActiveEffect.",
-        "SELECT_TARGET": "Select a target for your new bonus; the type of roll to which it should apply."
-      },
-      "arbitraryComparison": "Insert numbers, roll data properties, strings, or a combination of the three, that must be in a specific relationship for the bonus to apply. This comparison can evaluate substrings by using either of the inequalities. You can also use roll data from a targeted token's actor by prepending with <span style='font-family: monospace;'>@target</span>.",
-      "itemRequirements": "Toggle whether the item should require being equipped or attuned to for the bonus or aura to be in effect.",
-      "itemEquipped": "This bonus will be considered disabled unless this item is equipped.",
-      "itemAttuned": "This bonus will be considered disabled unless this item is attuned to.",
-      "itemTypes": "The types of items the bonus should apply to. For example if the item should only apply to spells or only to weapons.",
-      "throwTypes": "The type of saving throw the bonus should apply to. This also applies to death saving throws, and you can adjust the target value of death saves as well.",
-      "damageTypes": "The type of damage the item must deal for the bonus to apply. For example if a spell deals fire damage.",
-      "abilities": "The ability score used by the item. This respects items set to use defaults, such as spells using the spellcasting ability, or finesse weapons using either Strength or Dexterity.",
-      "statusEffects": "The conditions the actor must be affected by. For example <span style='font-family: monospace;'>blind;charm</span> will mean you only get this bonus while either blinded or charmed. The module looks for Status Ids in the effects.",
-      "targetEffects": "The conditions the target actor must be affected by. For example <span style='font-family: monospace;'>blind;charm</span> will mean you only get this bonus while your target is either blinded or charmed. The module looks for Status Ids in the effects.",
-      "creatureTypes": "The type of creature the target actor must be one of (or have as a subtype), or the type of creature the target must not be one of. For example 'undead', 'fey', or 'construct'.",
-      "attackTypes": "The type of attack roll the item must have for the bonus to apply. For example if you cast a spell that must involve a ranged spell attack (rsak) or melee weapon attack (mwak).",
-      "saveAbilities": "The ability that must be used to set the saving throw DC of the item for the bonus to apply; for example a Battle Master fighter who determines their Maneuver DC with Dexterity. This can be different from the ability the item otherwise uses. If an item is set to scale with <span style='font-family: monospace;'>Spellcasting</span>, the actor's spellcasting ability is compared against.",
-      "spellComponents": "The components or spell tags the spell must have for the bonus to apply. You can choose whether the spell must have all of the given components or tags, or at least one of them. For example if you want a bonus to apply to all spells that require concentration.",
-      "spellLevels": "The level at which the spell must be cast for the bonus to apply. You can select each level individually. For example, you can have a bonus apply only to cantrips, only to leveled spells, or only to spells of 3rd level or below.",
-      "spellSchools": "The school the spell must belong to for the bonus to apply. If multiple schools are selected, the spell must belong to any one of them. For example, if you want a bonus to apply only to Divination spells.",
-      "baseWeapons": "The type of weapon the item must be for the bonus to apply. For example Battleaxe, Shortbow, or Longsword.",
-      "weaponProperties": "The weapon properties the item either must have or cannot have for the bonus to apply. If any are selected, the weapon must have at least one of the needed properties, and none of the unfit properties. For example if you want a bonus to apply only to Two-Handed weapons.",
-<<<<<<< HEAD
-      "macroConditions": "Any custom script you want to write yourself. The script has to be completely synchronous and must return true or false. As helper variables, the script is supplied with 'token', 'actor', and 'item', if applicable.",
-=======
-      "remainingSpellSlots": "The minimum and maximum total number of remaining spell slots the actor must have for the bonus to apply. For example if you want a bonus to apply only if you have 3 spell slots or more remaining, or no spell slots remaining at all.",
->>>>>>> 35333bc7
-      "blockers": "The status conditions that block an aura from being transferred, such as a paladin's aura that is only active while the paladin is neither dead nor unconscious. This has no effect if the aura is on a Measured Template.",
-      "AURA": "Whether this bonus should transfer to other token actors on a scene. A bonus transferred to another actor will still be evaluated against the filters below, acting as if the actor attempting to benefit from the aura was the owner of the bonus in the first place.",
-      "AURA_RANGE": "The range of the aura, measured in feet (put in <span style='font-family: monospace;'>-1</span> for an unlimited range), and if the aura affects the area within a Measured Template instead (for items that are able to place a template).",
-      "AURA_TEMPLATE": "Whether this aura affects token actors within the area of a Measured Template, rather than token actors within a range of this item's owner.",
-      "AURA_FIELDS": "Which targets should benefit from the aura, and whether the aura should affect its owner as well. Allies are defined as tokens that have the same disposition as the owner; enemies are those with a Hostile disposition (if you are Friendly) or Friendly disposition (if you are Hostile).",
-      "AURA_SELF": "Whether this aura should affect its owner as well."
-    },
-    "PLACEHOLDERS": {
-      "NAME": "name...",
-      "ID": "id...",
-      "DESCRIPTION": "description...",
-      "arbitraryComparison": {
-        "one": "value...",
-        "other": "other value..."
-      },
-      "AURA_RANGE": "range..."
-    },
-    "FILTER_PICKER": {
-      "throwTypes": {
-        "HEADER": "Throw Types",
-        "REQUIREMENTS": "This filter is only available for bonuses applying to saving throws."
-      },
-      "itemTypes": {
-        "HEADER": "Item Types",
-        "REQUIREMENTS": "This filter is only available for bonuses applying to attack rolls, damage rolls, and save DCs."
-      },
-      "itemRequirements": {
-        "HEADER": "Item Requirements",
-        "REQUIREMENTS": "This filter is only available for bonuses originating from items that can be equipped or attuned to."
-      },
-      "attackTypes": {
-        "HEADER": "Attack Types",
-        "REQUIREMENTS": "This filter is only available for bonuses applying to attack rolls or damage rolls."
-      },
-      "damageTypes": {
-        "HEADER": "Damage Types",
-        "REQUIREMENTS": "This filter is only available for bonuses applying to attack rolls, damage rolls, and save DCs."
-      },
-      "abilities": {
-        "HEADER": "Ability Modifier",
-        "REQUIREMENTS": "This filter is only available for bonuses applying to attack rolls, damage rolls, and save DCs."
-      },
-      "saveAbilities": {
-        "HEADER": "Save DC Ability",
-        "REQUIREMENTS": "This filter is only available for bonuses applying to attack rolls, damage rolls, and save DCs."
-      },
-      "spellComponents": {
-        "HEADER": "Spell Components",
-        "REQUIREMENTS": "This filter is only available for bonuses applying to attack rolls, damage rolls, and save DCs, and only if 'spell' is selected as one of the Item Types."
-      },
-      "spellLevels": {
-        "HEADER": "Spell Levels",
-        "REQUIREMENTS": "This filter is only available for bonuses applying to attack rolls, damage rolls, and save DCs, and only if 'spell' is selected as one of the Item Types."
-      },
-      "spellSchools": {
-        "HEADER": "Spell Schools",
-        "REQUIREMENTS": "This filter is only available for bonuses applying to attack rolls, damage rolls, and save DCs, and only if 'spell' is selected as one of the Item Types."
-      },
-      "baseWeapons": {
-        "HEADER": "Weapon Types",
-        "REQUIREMENTS": "This filter is only available for bonuses applying to attack rolls, damage rolls, and save DCs, and only if 'weapon' is selected as one of the Item Types."
-      },
-      "weaponProperties": {
-        "HEADER": "Weapon Properties",
-        "REQUIREMENTS": "This filter is only available for bonuses applying to attack rolls, damage rolls, and save DCs, and only if 'weapon' is selected as one of the Item Types."
-      },
-      "arbitraryComparison": {
-        "HEADER": "Arbitrary Comparison"
-      },
-      "statusEffects": {
-        "HEADER": "Actor Conditions"
-      },
-      "targetEffects": {
-        "HEADER": "Target Conditions"
-      },
-      "creatureTypes": {
-        "HEADER": "Creature Types"
-      },
-<<<<<<< HEAD
-      "macroConditions": {
-        "HEADER": "Custom Script"
-=======
-      "remainingSpellSlots": {
-        "HEADER": "Remaining Spell Slots"
->>>>>>> 35333bc7
-      },
-      "blockers": {
-        "HEADER": "Blocking Conditions"
-      }
-    },
-    "VALUES": {
-      "MATCH_ANY": "Match any",
-      "MATCH_ALL": "Match all",
-      "DISPOSITION": {
-        "ALLY": "Allied Targets",
-        "ENEMY": "Enemy Targets",
-        "ANY": "Any Targets"
-      },
-      "TYPE": {
-        "attack": "Attack Rolls",
-        "damage": "Damage Rolls",
-        "save": "Save DCs",
-        "throw": "Saving Throws",
-        "hitdie": "Hit Die Rolls"
-      },
-      "CREATING_FOR": "Creating a bonus for...",
-      "EDITING_FOR": "Editing a bonus for..."
-    },
-    "BUTTONS": {
-      "KEYS": "Keys",
-      "SAVE": "Save this Bonus"
-    },
-    "HEADERS": {
-      "BUILD_A_BONUS": "Build-a-Bonus",
-      "SELECT_TARGET": "Select a Target",
-      "AVAILABLE_FILTERS": "Available Filters",
-      "UNAVAILABLE_FILTERS": "Unavailable Filters",
-      "REQUIRED_FIELDS": "Required Fields",
-      "AURA": "Aura Configuration",
-      "FILTERS": "Current Filters",
-      "CURRENT_BONUSES": "Current Bonuses",
-      "BONUSES_INPUTS": "Bonuses"
-    },
-    "KEYS_DIALOG": {
-      "VALUE": "Value",
-      "INCLUDE": "Include",
-      "EXCLUDE": "Exclude",
-      "HEADER": "Keys: {name}"
-    },
-    "TRAITS": {
-      "SECTION": "Build-a-Bonus",
-      "NAME": "Build-a-Bonus Workshop",
-      "HINT": "Open the Build-a-Bonus workshop. Here you can create situational bonuses that should apply automatically for various rolls, such as saving throws, damage rolls, and hit die rolls.",
-      "LABEL": "Build-a-Bonus Workshop"
-    },
-    "BONUS": {
-      "ENABLED": "Enabled",
-      "DISABLED": "Disabled"
-    },
-    "SETTINGS": {
-      "DISPLAY_LABEL": {
-        "NAME": "Display Label",
-        "HINT": "If checked, the label is displayed in the header of applicable items and effects.",
-        "HEADER": "Build-a-Bonus"
-      }
-    }
-  }
-}
+{
+  "BABONUS": {
+    "MIGRATION": {
+      "IN_PROGRESS": "Migration from previous Build-a-Bonus versions has begun. Please wait for the migration to complete.",
+      "COMPLETED": "Migration from previous Build-a-Bonus version has completed.",
+      "LOCKED_PACK": "You have provided a compendium that is currently locked. No migration was performed."
+    },
+    "DELETE": {
+      "DELETE_BONUS": "Delete Bonus: {name}",
+      "ARE_YOU_SURE": "Are you sure that you want to delete '{name}'? This action cannot be undone."
+    },
+    "WARNINGS": {
+      "INVALID": "Some of the data is invalid. Please re-evaluate your selections.",
+      "SUCCESS": "The bonus '{name}' with id '{id}' has been successfully saved.",
+      "DELETED": "The bonus '{name}' with id '{id}' has been successfully deleted.",
+      "COPIED": "The bonus '{name}' with id '{id}' has been successfully copied."
+    },
+    "LABELS": {
+      "IDENTIFIERS": "Identifiers",
+      "NAME": "Name",
+      "ID": "ID",
+      "DESCRIPTION": "Description",
+      "APPLY_KEYS": "Apply Selection",
+      "ATTACK": {
+        "BONUS": "Attack Bonus",
+        "CRIT_RANGE": "Critical Range",
+        "FUMBLE_RANGE": "Fumble Range"
+      },
+      "DAMAGE": {
+        "BONUS": "Damage Bonus",
+        "CRIT_DICE": "Critical Dice",
+        "CRIT_DMG": "Critical Damage"
+      },
+      "SAVE": {
+        "BONUS": "Save DC Bonus"
+      },
+      "THROW": {
+        "BONUS": "Saving Bonus",
+        "DEATH_TARGET": "Death Target"
+      },
+      "HITDIE": {
+        "BONUS": "Die Roll Bonus"
+      },
+      "itemTypes": "Item Types",
+      "statusEffects": "Actor Conds.",
+      "targetEffects": "Target Conds.",
+      "creatureTypes": "Creature Types",
+      "attackTypes": "Attack Types",
+      "damageTypes": "Damage Types",
+      "abilities": "Abilities",
+      "spellSchools": "Spell Schools",
+      "spellLevels": "Spell Levels",
+      "spellComponents": "Spell Comps.",
+      "arbitraryComparison": "Comparison",
+      "baseWeapons": "Weapons",
+      "weaponProperties": "Weapon Props.",
+      "throwTypes": "Throw Types",
+      "saveAbilities": "Save Abilities",
+      "itemRequirements": "Item Reqrmnts.",
+      "macroConditions": "Custom Script",
+      "remainingSpellSlots": "Spell Slots",
+
+      "AURA_RANGE": "Range (ft)",
+      "AURA_FIELDS": "Valid Targets",
+      "AURA_SELF": "Affects Self",
+      "AURA_BLOCKERS": "Blocking Conds.",
+      "AURA_TEMPLATE": "Applies to Template"
+    },
+    "TOOLTIPS": {
+      "TOGGLE_THIS": "Toggle this bonus on or off. A bonus that is toggled off will be completely ignored, even if it is an aura.",
+      "COPY_THIS": "Create a duplicate of this bonus on this document.",
+      "EDIT_THIS": "Edit this bonus in the builder.",
+      "DELETE_THIS": "Delete this bonus from this document. Deletion is permanent and the bonus cannot be recovered.",
+      "ADD_THIS_FILTER": "Add this filter to the builder.",
+      "DELETE_THIS_FILTER": "Remove this filter from the builder.",
+      "IDENTIFIERS": "Identifying information of the bonus. The name is for your convenience, while the id is used to refer to the bonus internally.",
+      "DESCRIPTION": "A description of the bonus for your convenience.",
+      "ATTACK": {
+        "BONUS": "Additional parts to add on top of the attack roll such as <span style='font-family: monospace;'>1d4</span> or <span style='font-family: monospace;'>@scale.rogue.sneak-attack</span>.",
+        "CRIT_RANGE": "An integer to subtract from the critical range of the attack roll. This field respects roll data properties such as <span style='font-family: monospace;'>@abilities.int.mod</span>, but not dice rolls such as <span style='font-family: monospace;'>1d4</span>.",
+        "FUMBLE_RANGE": "An integer to add to the fumble range of the attack roll. This field respects roll data properties such as <span style='font-family: monospace;'>@abilities.int.mod</span>, but not dice rolls such as <span style='font-family: monospace;'>1d4</span>."
+      },
+      "DAMAGE": {
+        "BONUS": "Additional parts to add on top of the damage roll such as <span style='font-family: monospace;'>1d4</span> or <span style='font-family: monospace;'>@scale.rogue.sneak-attack</span>.",
+        "CRIT_DICE": "An additional number of dice that should be rolled on a critical hit. This field respects roll data properties such as <span style='font-family: monospace;'>@abilities.int.mod</span>, but not dice rolls such as <span style='font-family: monospace;'>1d4</span>.",
+        "CRIT_DMG": "Additional parts to add on top of the damage roll on critical hits such as <span style='font-family: monospace;'>1d4</span> or <span style='font-family: monospace;'>@scale.rogue.sneak-attack</span>."
+      },
+      "SAVE": {
+        "BONUS": "An integer to add onto the DC of a saving throw. This field respects roll data properties, such as <span style='font-family: monospace;'>@abilities.int.mod</span>, but not dice rolls such as <span style='font-family: monospace;'>1d4</span>."
+      },
+      "THROW": {
+        "BONUS": "Additional parts to add on top of the saving throw such as <span style='font-family: monospace;'>1d4</span> or <span style='font-family: monospace;'>@scale.rogue.sneak-attack</span>.",
+        "DEATH_TARGET": "An integer to subtract from the minimum requirement to pass a death saving throw. This field respects roll data properties such as <span style='font-family: monospace;'>@abilities.int.mod</span>, but not dice rolls such as <span style='font-family: monospace;'>1d4</span>."
+      },
+      "HITDIE": {
+        "BONUS": "Additional parts to add on top of the hit die roll such as <span style='font-family: monospace;'>1d4</span> or <span style='font-family: monospace;'>@scale.rogue.sneak-attack</span>."
+      },
+      "WUTS_THIS": {
+        "REQUIRED": "These fields at the top are required to fill out for every bonus you want to create or edit.",
+        "BONUSES": "The actual values of the bonus and to which value it should apply. At least one of these fields must be filled.",
+        "AURA": "A set of configurations to make the bonus an aura, instead of only applying to the actor who owns it.",
+        "CURRENT_FILTERS": "The filters currently applied to the bonus, further narrowing down which rolls it should apply to. Each filter must be true for the bonus to apply.",
+        "AVAILABLE_FILTERS": "The list of filters you can apply to this bonus, further narrowing down which rolls it should apply to. Each filter must be true for the bonus to apply.",
+        "UNAVAILABLE_FILTERS": "The list of filters that are currently not available to apply to this bonus.",
+        "CURRENT_BONUSES": "The bonuses you have created that are currently stored on this Actor, Item, or ActiveEffect.",
+        "SELECT_TARGET": "Select a target for your new bonus; the type of roll to which it should apply."
+      },
+      "arbitraryComparison": "Insert numbers, roll data properties, strings, or a combination of the three, that must be in a specific relationship for the bonus to apply. This comparison can evaluate substrings by using either of the inequalities. You can also use roll data from a targeted token's actor by prepending with <span style='font-family: monospace;'>@target</span>.",
+      "itemRequirements": "Toggle whether the item should require being equipped or attuned to for the bonus or aura to be in effect.",
+      "itemEquipped": "This bonus will be considered disabled unless this item is equipped.",
+      "itemAttuned": "This bonus will be considered disabled unless this item is attuned to.",
+      "itemTypes": "The types of items the bonus should apply to. For example if the item should only apply to spells or only to weapons.",
+      "throwTypes": "The type of saving throw the bonus should apply to. This also applies to death saving throws, and you can adjust the target value of death saves as well.",
+      "damageTypes": "The type of damage the item must deal for the bonus to apply. For example if a spell deals fire damage.",
+      "abilities": "The ability score used by the item. This respects items set to use defaults, such as spells using the spellcasting ability, or finesse weapons using either Strength or Dexterity.",
+      "statusEffects": "The conditions the actor must be affected by. For example <span style='font-family: monospace;'>blind;charm</span> will mean you only get this bonus while either blinded or charmed. The module looks for Status Ids in the effects.",
+      "targetEffects": "The conditions the target actor must be affected by. For example <span style='font-family: monospace;'>blind;charm</span> will mean you only get this bonus while your target is either blinded or charmed. The module looks for Status Ids in the effects.",
+      "creatureTypes": "The type of creature the target actor must be one of (or have as a subtype), or the type of creature the target must not be one of. For example 'undead', 'fey', or 'construct'.",
+      "attackTypes": "The type of attack roll the item must have for the bonus to apply. For example if you cast a spell that must involve a ranged spell attack (rsak) or melee weapon attack (mwak).",
+      "saveAbilities": "The ability that must be used to set the saving throw DC of the item for the bonus to apply; for example a Battle Master fighter who determines their Maneuver DC with Dexterity. This can be different from the ability the item otherwise uses. If an item is set to scale with <span style='font-family: monospace;'>Spellcasting</span>, the actor's spellcasting ability is compared against.",
+      "spellComponents": "The components or spell tags the spell must have for the bonus to apply. You can choose whether the spell must have all of the given components or tags, or at least one of them. For example if you want a bonus to apply to all spells that require concentration.",
+      "spellLevels": "The level at which the spell must be cast for the bonus to apply. You can select each level individually. For example, you can have a bonus apply only to cantrips, only to leveled spells, or only to spells of 3rd level or below.",
+      "spellSchools": "The school the spell must belong to for the bonus to apply. If multiple schools are selected, the spell must belong to any one of them. For example, if you want a bonus to apply only to Divination spells.",
+      "baseWeapons": "The type of weapon the item must be for the bonus to apply. For example Battleaxe, Shortbow, or Longsword.",
+      "weaponProperties": "The weapon properties the item either must have or cannot have for the bonus to apply. If any are selected, the weapon must have at least one of the needed properties, and none of the unfit properties. For example if you want a bonus to apply only to Two-Handed weapons.",
+      "macroConditions": "Any custom script you want to write yourself. The script has to be completely synchronous and must return true or false. As helper variables, the script is supplied with 'token', 'actor', and 'item', if applicable.",
+      "remainingSpellSlots": "The minimum and maximum total number of remaining spell slots the actor must have for the bonus to apply. For example if you want a bonus to apply only if you have 3 spell slots or more remaining, or no spell slots remaining at all.",
+      "blockers": "The status conditions that block an aura from being transferred, such as a paladin's aura that is only active while the paladin is neither dead nor unconscious. This has no effect if the aura is on a Measured Template.",
+      "AURA": "Whether this bonus should transfer to other token actors on a scene. A bonus transferred to another actor will still be evaluated against the filters below, acting as if the actor attempting to benefit from the aura was the owner of the bonus in the first place.",
+      "AURA_RANGE": "The range of the aura, measured in feet (put in <span style='font-family: monospace;'>-1</span> for an unlimited range), and if the aura affects the area within a Measured Template instead (for items that are able to place a template).",
+      "AURA_TEMPLATE": "Whether this aura affects token actors within the area of a Measured Template, rather than token actors within a range of this item's owner.",
+      "AURA_FIELDS": "Which targets should benefit from the aura, and whether the aura should affect its owner as well. Allies are defined as tokens that have the same disposition as the owner; enemies are those with a Hostile disposition (if you are Friendly) or Friendly disposition (if you are Hostile).",
+      "AURA_SELF": "Whether this aura should affect its owner as well."
+    },
+    "PLACEHOLDERS": {
+      "NAME": "name...",
+      "ID": "id...",
+      "DESCRIPTION": "description...",
+      "arbitraryComparison": {
+        "one": "value...",
+        "other": "other value..."
+      },
+      "AURA_RANGE": "range..."
+    },
+    "FILTER_PICKER": {
+      "throwTypes": {
+        "HEADER": "Throw Types",
+        "REQUIREMENTS": "This filter is only available for bonuses applying to saving throws."
+      },
+      "itemTypes": {
+        "HEADER": "Item Types",
+        "REQUIREMENTS": "This filter is only available for bonuses applying to attack rolls, damage rolls, and save DCs."
+      },
+      "itemRequirements": {
+        "HEADER": "Item Requirements",
+        "REQUIREMENTS": "This filter is only available for bonuses originating from items that can be equipped or attuned to."
+      },
+      "attackTypes": {
+        "HEADER": "Attack Types",
+        "REQUIREMENTS": "This filter is only available for bonuses applying to attack rolls or damage rolls."
+      },
+      "damageTypes": {
+        "HEADER": "Damage Types",
+        "REQUIREMENTS": "This filter is only available for bonuses applying to attack rolls, damage rolls, and save DCs."
+      },
+      "abilities": {
+        "HEADER": "Ability Modifier",
+        "REQUIREMENTS": "This filter is only available for bonuses applying to attack rolls, damage rolls, and save DCs."
+      },
+      "saveAbilities": {
+        "HEADER": "Save DC Ability",
+        "REQUIREMENTS": "This filter is only available for bonuses applying to attack rolls, damage rolls, and save DCs."
+      },
+      "spellComponents": {
+        "HEADER": "Spell Components",
+        "REQUIREMENTS": "This filter is only available for bonuses applying to attack rolls, damage rolls, and save DCs, and only if 'spell' is selected as one of the Item Types."
+      },
+      "spellLevels": {
+        "HEADER": "Spell Levels",
+        "REQUIREMENTS": "This filter is only available for bonuses applying to attack rolls, damage rolls, and save DCs, and only if 'spell' is selected as one of the Item Types."
+      },
+      "spellSchools": {
+        "HEADER": "Spell Schools",
+        "REQUIREMENTS": "This filter is only available for bonuses applying to attack rolls, damage rolls, and save DCs, and only if 'spell' is selected as one of the Item Types."
+      },
+      "baseWeapons": {
+        "HEADER": "Weapon Types",
+        "REQUIREMENTS": "This filter is only available for bonuses applying to attack rolls, damage rolls, and save DCs, and only if 'weapon' is selected as one of the Item Types."
+      },
+      "weaponProperties": {
+        "HEADER": "Weapon Properties",
+        "REQUIREMENTS": "This filter is only available for bonuses applying to attack rolls, damage rolls, and save DCs, and only if 'weapon' is selected as one of the Item Types."
+      },
+      "arbitraryComparison": {
+        "HEADER": "Arbitrary Comparison"
+      },
+      "statusEffects": {
+        "HEADER": "Actor Conditions"
+      },
+      "targetEffects": {
+        "HEADER": "Target Conditions"
+      },
+      "creatureTypes": {
+        "HEADER": "Creature Types"
+      },
+      "macroConditions": {
+        "HEADER": "Custom Script"
+      },
+      "remainingSpellSlots": {
+        "HEADER": "Remaining Spell Slots"
+      },
+      "blockers": {
+        "HEADER": "Blocking Conditions"
+      }
+    },
+    "VALUES": {
+      "MATCH_ANY": "Match any",
+      "MATCH_ALL": "Match all",
+      "DISPOSITION": {
+        "ALLY": "Allied Targets",
+        "ENEMY": "Enemy Targets",
+        "ANY": "Any Targets"
+      },
+      "TYPE": {
+        "attack": "Attack Rolls",
+        "damage": "Damage Rolls",
+        "save": "Save DCs",
+        "throw": "Saving Throws",
+        "hitdie": "Hit Die Rolls"
+      },
+      "CREATING_FOR": "Creating a bonus for...",
+      "EDITING_FOR": "Editing a bonus for..."
+    },
+    "BUTTONS": {
+      "KEYS": "Keys",
+      "SAVE": "Save this Bonus"
+    },
+    "HEADERS": {
+      "BUILD_A_BONUS": "Build-a-Bonus",
+      "SELECT_TARGET": "Select a Target",
+      "AVAILABLE_FILTERS": "Available Filters",
+      "UNAVAILABLE_FILTERS": "Unavailable Filters",
+      "REQUIRED_FIELDS": "Required Fields",
+      "AURA": "Aura Configuration",
+      "FILTERS": "Current Filters",
+      "CURRENT_BONUSES": "Current Bonuses",
+      "BONUSES_INPUTS": "Bonuses"
+    },
+    "KEYS_DIALOG": {
+      "VALUE": "Value",
+      "INCLUDE": "Include",
+      "EXCLUDE": "Exclude",
+      "HEADER": "Keys: {name}"
+    },
+    "TRAITS": {
+      "SECTION": "Build-a-Bonus",
+      "NAME": "Build-a-Bonus Workshop",
+      "HINT": "Open the Build-a-Bonus workshop. Here you can create situational bonuses that should apply automatically for various rolls, such as saving throws, damage rolls, and hit die rolls.",
+      "LABEL": "Build-a-Bonus Workshop"
+    },
+    "BONUS": {
+      "ENABLED": "Enabled",
+      "DISABLED": "Disabled"
+    },
+    "SETTINGS": {
+      "DISPLAY_LABEL": {
+        "NAME": "Display Label",
+        "HINT": "If checked, the label is displayed in the header of applicable items and effects.",
+        "HEADER": "Build-a-Bonus"
+      }
+    }
+  }
+}