import { MATCH } from "./constants.mjs";
import {
  _createBabonus,
  _getBonusesApplyingToSelf,
  _getTokenDocFromActor
} from "./helpers/helpers.mjs";
import { _getAurasThatApplyToMe } from "./helpers/auraHelpers.mjs";
import { _getAllValidTemplateAuras } from "./helpers/templateHelpers.mjs";

/**
 * An example bonus, as it would be stored on an actor, effect, item, or template.
 * Includes all fields.
 *
  flags.babonus.bonuses: {
    <id>: {
      enabled: true,
      id: "hgienfid783h", // regular 16 character id
      type: "attack", // or "damage", "save", "throw", "hitdie"
      aura: {
        enabled: true,    // whether this is an aura.
        isTemplate: true, // whether this is a template aura, not a regular aura.
        range: 60,        // the range of the aura (in ft), not relevant if template.
        self: false,      // whether the aura affects the owner, too
        disposition: 1    // or -1 for non-allies. What token actors within range to affect.
        blockers: ["dead", "unconscious"] // array of conditions that stop auras from being transferred. Not relevant if template.
      },
      name: "Special Fire Spell Bonus",
      description: "This is a special fire spell bonus.",
      bonuses: {
        bonus: "1d4 + @abilities.int.mod",  // all types, but 'save' only takes numbers, not dice.
        criticalBonusDice: "5",             // strings that evaluate to numbers only (including rollData), 'damage' only
        criticalBonusDamage: "4d6 + 2"      // any die roll, 'damage' only
        deathSaveTargetValue: "12",         // strings that evaluate to numbers only (including rollData), 'throw' only
        criticalRange: "1",                 // a value (can be roll data) that lowers the crit range. 'attack' only.
        fumbleRange: "3"                    // a value (can be roll data) that raises the fumble range. 'attack' only.
      },

      filters: {
        // UNIVERSAL:
        arbitraryComparison: [
          {one: "@item.uses.value", other: "@abilities.int.mod", operator: "EQ"},
          {one: "@item.uses.value", other: "@abilities.int.mod", operator: "EQ"},
        ],
        statusEffects: ["blind", "dead", "prone", "mute"], // array of 'flags.core.statusId' strings to match effects against
        targetEffects: ["blind", "dead", "prone", "mute"], // array of 'flags.core.statusId' strings to match effects on the target against
        creatureTypes: {
          needed: ["undead", "humanoid", "construct"], // array of CONFIG.DND5E.creatureTypes, however, this is not strict to allow for subtype/custom.
          unfit: []
        },
        itemRequirements: { equipped: true, attuned: false }, // for bonuses stored on items only.
<<<<<<< HEAD
        macroConditions: "return true;", // a custom script that returns true or false.
=======
        remainingSpellSlots: {min: 3, max: Infinity}, // a minimum and maximum number of spell slots remaining the actor must have for the bonus to apply.
>>>>>>> 35333bc7

        // ATTACK, DAMAGE:
        attackTypes: ["mwak", "rwak", "msak", "rsak"],

        // ATTACK, DAMAGE, SAVE:
        damageTypes: ["fire", "cold", "bludgeoning"],
        abilities: ["int"],
        saveAbilities: ["int", "cha", "con"],
        itemTypes: ["spell", "weapon", "feat", "equipment", "consumable"],

        // THROW:
        throwTypes: ["con", "int", "death", "concentration"],

        // SPELL:
        spellComponents: { types: ["concentration", "vocal"], match: "ALL" }, // or 'ANY'
        spellLevels: ['0','1','2','3','4','5','6','7','8','9'],
        spellSchools: ["evo", "con"],

        // WEAPON
        baseWeapons: ["dagger", "lance", "shortsword"],
        weaponProperties: { needed: ["fin", "lgt"], unfit: ["two", "ver"] }
      }
    }
  }
 */

export class FILTER {

  static _collectBonuses(actor, type){
    const bonuses = _getBonusesApplyingToSelf(actor, type);
    const t = _getTokenDocFromActor(actor);
    if(t){
      bonuses.push(..._getAurasThatApplyToMe(t, type));
      bonuses.push(..._getAllValidTemplateAuras(t, type));
    }
    return bonuses;
  }

  // hitdie rolls
  static hitDieCheck(actor) {
    const bonuses = this._collectBonuses(actor, "hitdie");
    if (!bonuses.length) return [];
    return this.finalFilterBonuses(bonuses, actor);
  }

  // saving throws (isConcSave for CN compatibility)
  static throwCheck(actor, throwType, { isConcSave }) {
    const bonuses = this._collectBonuses(actor, "throw");
    if (!bonuses.length) return [];
    return this.finalFilterBonuses(bonuses, actor, { throwType, isConcSave });
  }


  // attack rolls, damage rolls, displayCards (save dc)
  static itemCheck(item, hookType) {
    const bonuses = this._collectBonuses(item.parent, hookType);
    if (!bonuses.length) return [];
    return this.finalFilterBonuses(bonuses, item);
  }

  /**
   * Filters the collected array of bonuses. Returns the reduced array.
   */
  static finalFilterBonuses(bonuses, object, details = {}) {
    const valids = bonuses.reduce((acc, [id, values]) => {
      if (!values.enabled) return acc;
      let BAB;
      try {
        BAB = _createBabonus(values).toObject();
      } catch {
        return acc;
      }
      for (const filter of Object.keys(BAB.filters ?? {})) {
        const validity = this[filter](object, BAB.filters[filter], details);
        if (!validity) return acc;
      }
      acc.push(values.bonuses);
      return acc;
    }, []);
    return valids;
  }

  /**
   * Find out if the item's type is one of the valid ones in the filter.
   *
   * @param {Item5e} item     The item being filtered against.
   * @param {Array} filter    The array of item type keys.
   * @returns {Boolean}       Whether the item's type was in the filter.
   */
  static itemTypes(item, filter) {
    if (!filter?.length) return true;
    return filter.includes(item.type);
  }

  /**
   * Find out if the item's base weapon type is one of the valid ones in the filter.
   *
   * @param {Item5e} item     The item being filtered against.
   * @param {Array} filter    The array of weapon baseItem keys.
   * @returns {Boolean}       Whether the item's baseItem was in the filter.
   */
  static baseWeapons(item, filter) {
    if (!filter?.length) return true;
    if (item.type !== "weapon") return false;
    return filter.includes(item.system.baseItem);
  }

  /**
   * Find out if the item has any of the filter's damage types in its damage.parts.
   *
   * @param {Item5e} item     The item being filtered against.
   * @param {Array} filter    The array of damage types.
   * @returns {Boolean}       Whether the item's damage types overlap with the filter.
   */
  static damageTypes(item, filter) {
    if (!filter?.length) return true;
    return item.getDerivedDamageLabel().some(i => {
      return filter.includes(i.damageType);
    });
  }

  /**
   * Find out if the item is a spell and belongs to one of the filter's spell schools.
   *
   * @param {Item5e} item     The item being filtered against.
   * @param {Array} filter    The array of spell schools.
   * @returns {Boolean}       Whether the item is a spell and is of one of these schools.
   */
  static spellSchools(item, filter) {
    if (!filter?.length) return true;
    if (item.type !== "spell") return false;
    return filter.includes(item.system.school);
  }

  /**
   * Find out if the item is using one of the abiities in the filter.
   * Consideration is made by the system itself for items set to 'Default'
   * to look for finesse weapons and spellcasting abilities.
   * Note that this is the ability set at the top level of the item's action,
   * and is NOT the ability used to determine the saving throw DC.
   *
   * @param {Item5e} item     The item being filtered against.
   * @param {Array} filter    The array of abilities.
   * @returns {Boolean}       Whether item is using one of the abilities.
   */
  static abilities(item, filter) {
    if (!filter?.length) return true;
    // if the item has no actionType, it has no ability.
    if (!item.system.actionType) return false;
    return filter.includes(item.abilityMod);
  }

  /**
   * Find out if the item is a spell and has any, or all, of the required spell components.
   * The item must match either ALL or at least one, depending on what is set.
   *
   * @param {Item5e} item     The item being filtered against.
   * @param {Array} types     The array of spell components in the filter.
   * @param {String} match    The type of matching, either ALL or ANY.
   * @returns {Boolean}       Whether the item had any/all of the components.
   */
  static spellComponents(item, { types, match }) {
    if (!types?.length) return true;
    if (item.type !== "spell") return false;

    const { components } = item.system;

    /**
     * If the item must match all of the components in the filter,
     * then the filter is a (proper) subset of the spell's components.
     */
    if (match === MATCH.ALL) return types.every(type => components[type]);
    /**
     * If the item must match at least one of the components in the filter,
     * then at least one element of the filter must be found in the spell's components.
     */
    else if (match === MATCH.ANY) return types.some(type => components[type]);

    return false;
  }

  /**
   * Find out if the item was cast at any of the required spell levels.
   * If a spell is upcast, the item is the cloned spell, so the level of the item
   * is always the level at which it was cast.
   *
   * @param {Item5e} item     The item being filtered against.
   * @param {Array} filter    The array of spell levels in the filter.
   * @returns {Boolean}       Whether the item is of one of the appropriate levels.
   */
  static spellLevels(item, filter) {
    if (!filter?.length) return true;
    if (item.type !== "spell") return false;
    const level = Number(item.system.level);
    return filter.map(i => Number(i)).includes(level);
  }

  /**
   * Find out if the item's action type is set to any of the required types.
   *
   * @param {Item5e} item     The item being filtered against.
   * @param {Array} filter    The array of attack types.
   * @returns {Boolean}       Whether the item has any of the required attack types.
   */
  static attackTypes(item, filter) {
    if (!filter?.length) return true;
    const actionType = item.system.actionType;
    if (!actionType) return false;
    return filter.includes(actionType);
  }

  /**
   * Find out if the item has any of the needed weapon properties, while having none
   * of the unfit properties. Such as only magical weapons that are not two-handed.
   *
   * @param {Item5e} item     The item being filtered against.
   * @param {Array} needed    The weapon properties that the item must have at least one of.
   * @param {Array} unfit     The weapon properties that the item must have none of.
   * @returns {Boolean}       Whether the item has any of the needed properties, and none of the unfit properties.
   */
  static weaponProperties(item, { needed, unfit }) {
    if (!needed?.length && !unfit?.length) return true;
    if (item.type !== "weapon") return false;

    const { properties } = item.system;

    if (unfit?.length) {
      const isUnfit = unfit.some((p) => properties[p]);
      if (isUnfit) return false;
    }

    if (needed?.length) {
      const isFit = needed.some((p) => properties[p]);
      if (!isFit) return false;
    }

    return true;
  }

  /**
   * Find out if the saving throw in the item is set using an ability in the filter.
   * This filter is only available for bonuses applying specifically to saving throw DCs.
   * Special consideration is made for items with save DC set using spellcasting ability.
   *
   * @param {Item5e} item     The item being filterd against.
   * @param {Array} filter    The ability that is used to set the DC of the item's saving throw.
   * @returns {Boolean}       Whether the item's saving throw is set using an ability in the filter.
   */
  static saveAbilities(item, filter) {
    if (!filter?.length) return true;
    if (!item.hasSave) return false;
    let abl;
    if (item.system.save.scaling === "spell") {
      abl = item.actor.system.attributes.spellcasting;
    } else abl = item.system.save.scaling;
    return filter.includes(abl);
  }

  /**
   * Return whether ONE and OTHER have the correct relation.
   * If the two values do not evaluate to numbers, string comparison
   * will be used instead. Here 'less than' and 'less than or equal'
   * will mean 'is a substring'. String comparison happens after
   * replacing any rollData attributes.
   *
   * @param {Item5e|Actor5e} object   The item or actor being filtered against.
   * @param {Array} filter            An array of objects with one, other, operator.
   */
  static arbitraryComparison(object, filter) {
    if (!filter?.length) return true;

    const rollData = object.getRollData();
    const target = game.user.targets.first();
    if (target?.actor) rollData.target = target.actor.getRollData();

    for (const { one, other, operator } of filter) {
      // This method immediately returns false if invalid data somehow.
      if (!one || !other) return false;

      const left = Roll.replaceFormulaData(one, rollData);
      const right = Roll.replaceFormulaData(other, rollData);

      try {
        // try comparing numbers.
        const nLeft = Roll.safeEval(left);
        const nRight = Roll.safeEval(right);
        if (operator === "EQ" && !(nLeft === nRight)) return false;
        else if (operator === "LT" && !(nLeft < nRight)) return false;
        else if (operator === "GT" && !(nLeft > nRight)) return false;
        else if (operator === "LE" && !(nLeft <= nRight)) return false;
        else if (operator === "GE" && !(nLeft >= nRight)) return false;
      } catch {
        // try comparing strings.
        if (operator === "EQ" && !(left == right)) return false;
        else if (["LT", "LE"].includes(operator) && !(right.includes(left))) return false;
        else if (["GT", "GE"].includes(operator) && !(left.includes(right))) return false;
      }
    }
    return true;
  }

  /**
   * Find out if the actor has any of the status conditions required.
   * The bonus will apply if the actor has at least one.
   *
   * @param {Item5e|Actor5e} object The item or actor being filtered against.
   * @param {Array} filter          The array of effect status ids.
   * @returns {Boolean}             Whether the actor has any of the status effects.
   */
  static statusEffects(object, filter) {
    if (!filter?.length) return true;
    const obj = object.parent ?? object;
    return filter.some(id => {
      return !!obj.effects.find(eff => {
        if (eff.disabled || eff.isSuppressed) return false;
        return eff.getFlag("core", "statusId") === id;
      });
    });
  }

  /**
   * Find out if the target actor has any of the status conditions required.
   * The bonus will apply if the target actor exists and has at least one.
   *
   * @param {Item5e|Actor5e} object The item or actor. Not relevant in this case.
   * @param {Array} filter          The array of effect status ids.
   * @returns {Boolean}             Whether the target actor has any of the status effects.
   */
  static targetEffects(object, filter) {
    if (!filter?.length) return true;
    const target = game.user.targets.first();
    if (!target?.actor) return false;
    return filter.some(id => {
      return target.actor.effects.find(eff => {
        if (eff.disabled || eff.isSuppressed) return false;
        return eff.getFlag("core", "statusId") === id;
      });
    });
  }

  /**
   * Find out if the bonus should apply to this type of saving throw.
   *
   * @param {Actor5e} actor         The actor making the saving throw.
   * @param {Array}   filter        The array of saving throw types to check for.
   * @param {String}  throwType     The id of the ability, can be 'death'.
   * @param {Booolean}  isConcSave  Whether the saving throw is a conc save (if CN enabled).
   * @returns {Boolean} Whether the throw type is in the filter.
   */
  static throwTypes(actor, filter, { throwType, isConcSave }) {
    if (!filter?.length) return true;
    if (!throwType) return false;
    return filter.includes(throwType) || (filter.includes("concentration") && isConcSave);
  }

  /**
   * Find out if your target is one of the listed creature types.
   *
   * @param {Actor5e|Item5e} object  The item or actor. Not relevant in this case.
   * @param {Array} needed           The array of creature types the target must be.
   * @param {Array} unfit            The array of creature types the target must not be.
   * @returns {Boolean} Whether the target is of a valid creature type.
   */
  static creatureTypes(object, { needed, unfit }) {
    if (!needed?.length && !unfit?.length) return true;
    const target = game.user.targets.first();
    if (!target?.actor) return false;
    const { value, subtype, custom } = target.actor.system.details?.type ?? {};
    const race = target.actor.system.details?.race;
    function _inclusionTest(array) {
      const val = value ? array.includes(value) : false;
      const sub = subtype ? array.includes(subtype?.toLowerCase()) : false;
      const cus = custom ? array.includes(custom?.toLowerCase()) : false;
      const rac = race ? array.includes(race?.toLowerCase()) : false;
      return val || sub || cus || rac;
    }
    if (needed?.length) {
      const isFit = _inclusionTest(needed);
      if (!isFit) return false;
    }
    if (unfit?.length) {
      const isUnfit = _inclusionTest(unfit);
      if (isUnfit) return false;
    }
    return true;
  }

  /**
   * Find out if the actor has a number of spell slots remaining between the min and max.
   * @param {Actor|Item5e} object The item or actor.
   * @param {Number} min The minimum value available required for the bonus to apply.
   * @param {Number} max The maximum value available required for the bonus to apply.
   * @returns {Boolean} Whether the number of spell slots remaining falls within the bounds.
   */
  static remainingSpellSlots(object, { min, max }) {
    const caster = object.parent ?? object;
    const spells = Object.values(caster.system.spells).reduce((acc, val) => {
      if (!val.value || !val.max) return acc;
      return acc + val.value;
    }, 0);
    return (!!min ? min <= spells : true) && (!!max ? spells <= max : true);
  }

  /**
   * This always returns true because it is filtered elsewhere.
   * A babonus on an item is immediately discarded if the item
   * requires equipped/attuned but was not.
   * @returns {Boolean}
   */
  static itemRequirements() {
    return true;
  }

  /**
   * Find out if the embedded script returns true.
   */
  static macroConditions(object, script) {
    if (!script?.length) return true;
    try {
      const func = Function("actor", "item", "token", script);
      const actor = object.parent instanceof Actor ? object.parent : object instanceof Actor ? object : null;
      const token = actor?.token?.object ?? actor?.getActiveTokens()[0] ?? null;
      const item = object instanceof Item ? object : null;
      const valid = func.call({}, actor, item, token) === true;
      return valid;
    } catch (err) {
      ui.notifications.error("There was an error in your macro syntax. See the console (F12) for details");
      return false;
    }
  }
}
<|MERGE_RESOLUTION|>--- conflicted
+++ resolved
@@ -1,486 +1,483 @@
-import { MATCH } from "./constants.mjs";
-import {
-  _createBabonus,
-  _getBonusesApplyingToSelf,
-  _getTokenDocFromActor
-} from "./helpers/helpers.mjs";
-import { _getAurasThatApplyToMe } from "./helpers/auraHelpers.mjs";
-import { _getAllValidTemplateAuras } from "./helpers/templateHelpers.mjs";
-
-/**
- * An example bonus, as it would be stored on an actor, effect, item, or template.
- * Includes all fields.
- *
-  flags.babonus.bonuses: {
-    <id>: {
-      enabled: true,
-      id: "hgienfid783h", // regular 16 character id
-      type: "attack", // or "damage", "save", "throw", "hitdie"
-      aura: {
-        enabled: true,    // whether this is an aura.
-        isTemplate: true, // whether this is a template aura, not a regular aura.
-        range: 60,        // the range of the aura (in ft), not relevant if template.
-        self: false,      // whether the aura affects the owner, too
-        disposition: 1    // or -1 for non-allies. What token actors within range to affect.
-        blockers: ["dead", "unconscious"] // array of conditions that stop auras from being transferred. Not relevant if template.
-      },
-      name: "Special Fire Spell Bonus",
-      description: "This is a special fire spell bonus.",
-      bonuses: {
-        bonus: "1d4 + @abilities.int.mod",  // all types, but 'save' only takes numbers, not dice.
-        criticalBonusDice: "5",             // strings that evaluate to numbers only (including rollData), 'damage' only
-        criticalBonusDamage: "4d6 + 2"      // any die roll, 'damage' only
-        deathSaveTargetValue: "12",         // strings that evaluate to numbers only (including rollData), 'throw' only
-        criticalRange: "1",                 // a value (can be roll data) that lowers the crit range. 'attack' only.
-        fumbleRange: "3"                    // a value (can be roll data) that raises the fumble range. 'attack' only.
-      },
-
-      filters: {
-        // UNIVERSAL:
-        arbitraryComparison: [
-          {one: "@item.uses.value", other: "@abilities.int.mod", operator: "EQ"},
-          {one: "@item.uses.value", other: "@abilities.int.mod", operator: "EQ"},
-        ],
-        statusEffects: ["blind", "dead", "prone", "mute"], // array of 'flags.core.statusId' strings to match effects against
-        targetEffects: ["blind", "dead", "prone", "mute"], // array of 'flags.core.statusId' strings to match effects on the target against
-        creatureTypes: {
-          needed: ["undead", "humanoid", "construct"], // array of CONFIG.DND5E.creatureTypes, however, this is not strict to allow for subtype/custom.
-          unfit: []
-        },
-        itemRequirements: { equipped: true, attuned: false }, // for bonuses stored on items only.
-<<<<<<< HEAD
-        macroConditions: "return true;", // a custom script that returns true or false.
-=======
-        remainingSpellSlots: {min: 3, max: Infinity}, // a minimum and maximum number of spell slots remaining the actor must have for the bonus to apply.
->>>>>>> 35333bc7
-
-        // ATTACK, DAMAGE:
-        attackTypes: ["mwak", "rwak", "msak", "rsak"],
-
-        // ATTACK, DAMAGE, SAVE:
-        damageTypes: ["fire", "cold", "bludgeoning"],
-        abilities: ["int"],
-        saveAbilities: ["int", "cha", "con"],
-        itemTypes: ["spell", "weapon", "feat", "equipment", "consumable"],
-
-        // THROW:
-        throwTypes: ["con", "int", "death", "concentration"],
-
-        // SPELL:
-        spellComponents: { types: ["concentration", "vocal"], match: "ALL" }, // or 'ANY'
-        spellLevels: ['0','1','2','3','4','5','6','7','8','9'],
-        spellSchools: ["evo", "con"],
-
-        // WEAPON
-        baseWeapons: ["dagger", "lance", "shortsword"],
-        weaponProperties: { needed: ["fin", "lgt"], unfit: ["two", "ver"] }
-      }
-    }
-  }
- */
-
-export class FILTER {
-
-  static _collectBonuses(actor, type){
-    const bonuses = _getBonusesApplyingToSelf(actor, type);
-    const t = _getTokenDocFromActor(actor);
-    if(t){
-      bonuses.push(..._getAurasThatApplyToMe(t, type));
-      bonuses.push(..._getAllValidTemplateAuras(t, type));
-    }
-    return bonuses;
-  }
-
-  // hitdie rolls
-  static hitDieCheck(actor) {
-    const bonuses = this._collectBonuses(actor, "hitdie");
-    if (!bonuses.length) return [];
-    return this.finalFilterBonuses(bonuses, actor);
-  }
-
-  // saving throws (isConcSave for CN compatibility)
-  static throwCheck(actor, throwType, { isConcSave }) {
-    const bonuses = this._collectBonuses(actor, "throw");
-    if (!bonuses.length) return [];
-    return this.finalFilterBonuses(bonuses, actor, { throwType, isConcSave });
-  }
-
-
-  // attack rolls, damage rolls, displayCards (save dc)
-  static itemCheck(item, hookType) {
-    const bonuses = this._collectBonuses(item.parent, hookType);
-    if (!bonuses.length) return [];
-    return this.finalFilterBonuses(bonuses, item);
-  }
-
-  /**
-   * Filters the collected array of bonuses. Returns the reduced array.
-   */
-  static finalFilterBonuses(bonuses, object, details = {}) {
-    const valids = bonuses.reduce((acc, [id, values]) => {
-      if (!values.enabled) return acc;
-      let BAB;
-      try {
-        BAB = _createBabonus(values).toObject();
-      } catch {
-        return acc;
-      }
-      for (const filter of Object.keys(BAB.filters ?? {})) {
-        const validity = this[filter](object, BAB.filters[filter], details);
-        if (!validity) return acc;
-      }
-      acc.push(values.bonuses);
-      return acc;
-    }, []);
-    return valids;
-  }
-
-  /**
-   * Find out if the item's type is one of the valid ones in the filter.
-   *
-   * @param {Item5e} item     The item being filtered against.
-   * @param {Array} filter    The array of item type keys.
-   * @returns {Boolean}       Whether the item's type was in the filter.
-   */
-  static itemTypes(item, filter) {
-    if (!filter?.length) return true;
-    return filter.includes(item.type);
-  }
-
-  /**
-   * Find out if the item's base weapon type is one of the valid ones in the filter.
-   *
-   * @param {Item5e} item     The item being filtered against.
-   * @param {Array} filter    The array of weapon baseItem keys.
-   * @returns {Boolean}       Whether the item's baseItem was in the filter.
-   */
-  static baseWeapons(item, filter) {
-    if (!filter?.length) return true;
-    if (item.type !== "weapon") return false;
-    return filter.includes(item.system.baseItem);
-  }
-
-  /**
-   * Find out if the item has any of the filter's damage types in its damage.parts.
-   *
-   * @param {Item5e} item     The item being filtered against.
-   * @param {Array} filter    The array of damage types.
-   * @returns {Boolean}       Whether the item's damage types overlap with the filter.
-   */
-  static damageTypes(item, filter) {
-    if (!filter?.length) return true;
-    return item.getDerivedDamageLabel().some(i => {
-      return filter.includes(i.damageType);
-    });
-  }
-
-  /**
-   * Find out if the item is a spell and belongs to one of the filter's spell schools.
-   *
-   * @param {Item5e} item     The item being filtered against.
-   * @param {Array} filter    The array of spell schools.
-   * @returns {Boolean}       Whether the item is a spell and is of one of these schools.
-   */
-  static spellSchools(item, filter) {
-    if (!filter?.length) return true;
-    if (item.type !== "spell") return false;
-    return filter.includes(item.system.school);
-  }
-
-  /**
-   * Find out if the item is using one of the abiities in the filter.
-   * Consideration is made by the system itself for items set to 'Default'
-   * to look for finesse weapons and spellcasting abilities.
-   * Note that this is the ability set at the top level of the item's action,
-   * and is NOT the ability used to determine the saving throw DC.
-   *
-   * @param {Item5e} item     The item being filtered against.
-   * @param {Array} filter    The array of abilities.
-   * @returns {Boolean}       Whether item is using one of the abilities.
-   */
-  static abilities(item, filter) {
-    if (!filter?.length) return true;
-    // if the item has no actionType, it has no ability.
-    if (!item.system.actionType) return false;
-    return filter.includes(item.abilityMod);
-  }
-
-  /**
-   * Find out if the item is a spell and has any, or all, of the required spell components.
-   * The item must match either ALL or at least one, depending on what is set.
-   *
-   * @param {Item5e} item     The item being filtered against.
-   * @param {Array} types     The array of spell components in the filter.
-   * @param {String} match    The type of matching, either ALL or ANY.
-   * @returns {Boolean}       Whether the item had any/all of the components.
-   */
-  static spellComponents(item, { types, match }) {
-    if (!types?.length) return true;
-    if (item.type !== "spell") return false;
-
-    const { components } = item.system;
-
-    /**
-     * If the item must match all of the components in the filter,
-     * then the filter is a (proper) subset of the spell's components.
-     */
-    if (match === MATCH.ALL) return types.every(type => components[type]);
-    /**
-     * If the item must match at least one of the components in the filter,
-     * then at least one element of the filter must be found in the spell's components.
-     */
-    else if (match === MATCH.ANY) return types.some(type => components[type]);
-
-    return false;
-  }
-
-  /**
-   * Find out if the item was cast at any of the required spell levels.
-   * If a spell is upcast, the item is the cloned spell, so the level of the item
-   * is always the level at which it was cast.
-   *
-   * @param {Item5e} item     The item being filtered against.
-   * @param {Array} filter    The array of spell levels in the filter.
-   * @returns {Boolean}       Whether the item is of one of the appropriate levels.
-   */
-  static spellLevels(item, filter) {
-    if (!filter?.length) return true;
-    if (item.type !== "spell") return false;
-    const level = Number(item.system.level);
-    return filter.map(i => Number(i)).includes(level);
-  }
-
-  /**
-   * Find out if the item's action type is set to any of the required types.
-   *
-   * @param {Item5e} item     The item being filtered against.
-   * @param {Array} filter    The array of attack types.
-   * @returns {Boolean}       Whether the item has any of the required attack types.
-   */
-  static attackTypes(item, filter) {
-    if (!filter?.length) return true;
-    const actionType = item.system.actionType;
-    if (!actionType) return false;
-    return filter.includes(actionType);
-  }
-
-  /**
-   * Find out if the item has any of the needed weapon properties, while having none
-   * of the unfit properties. Such as only magical weapons that are not two-handed.
-   *
-   * @param {Item5e} item     The item being filtered against.
-   * @param {Array} needed    The weapon properties that the item must have at least one of.
-   * @param {Array} unfit     The weapon properties that the item must have none of.
-   * @returns {Boolean}       Whether the item has any of the needed properties, and none of the unfit properties.
-   */
-  static weaponProperties(item, { needed, unfit }) {
-    if (!needed?.length && !unfit?.length) return true;
-    if (item.type !== "weapon") return false;
-
-    const { properties } = item.system;
-
-    if (unfit?.length) {
-      const isUnfit = unfit.some((p) => properties[p]);
-      if (isUnfit) return false;
-    }
-
-    if (needed?.length) {
-      const isFit = needed.some((p) => properties[p]);
-      if (!isFit) return false;
-    }
-
-    return true;
-  }
-
-  /**
-   * Find out if the saving throw in the item is set using an ability in the filter.
-   * This filter is only available for bonuses applying specifically to saving throw DCs.
-   * Special consideration is made for items with save DC set using spellcasting ability.
-   *
-   * @param {Item5e} item     The item being filterd against.
-   * @param {Array} filter    The ability that is used to set the DC of the item's saving throw.
-   * @returns {Boolean}       Whether the item's saving throw is set using an ability in the filter.
-   */
-  static saveAbilities(item, filter) {
-    if (!filter?.length) return true;
-    if (!item.hasSave) return false;
-    let abl;
-    if (item.system.save.scaling === "spell") {
-      abl = item.actor.system.attributes.spellcasting;
-    } else abl = item.system.save.scaling;
-    return filter.includes(abl);
-  }
-
-  /**
-   * Return whether ONE and OTHER have the correct relation.
-   * If the two values do not evaluate to numbers, string comparison
-   * will be used instead. Here 'less than' and 'less than or equal'
-   * will mean 'is a substring'. String comparison happens after
-   * replacing any rollData attributes.
-   *
-   * @param {Item5e|Actor5e} object   The item or actor being filtered against.
-   * @param {Array} filter            An array of objects with one, other, operator.
-   */
-  static arbitraryComparison(object, filter) {
-    if (!filter?.length) return true;
-
-    const rollData = object.getRollData();
-    const target = game.user.targets.first();
-    if (target?.actor) rollData.target = target.actor.getRollData();
-
-    for (const { one, other, operator } of filter) {
-      // This method immediately returns false if invalid data somehow.
-      if (!one || !other) return false;
-
-      const left = Roll.replaceFormulaData(one, rollData);
-      const right = Roll.replaceFormulaData(other, rollData);
-
-      try {
-        // try comparing numbers.
-        const nLeft = Roll.safeEval(left);
-        const nRight = Roll.safeEval(right);
-        if (operator === "EQ" && !(nLeft === nRight)) return false;
-        else if (operator === "LT" && !(nLeft < nRight)) return false;
-        else if (operator === "GT" && !(nLeft > nRight)) return false;
-        else if (operator === "LE" && !(nLeft <= nRight)) return false;
-        else if (operator === "GE" && !(nLeft >= nRight)) return false;
-      } catch {
-        // try comparing strings.
-        if (operator === "EQ" && !(left == right)) return false;
-        else if (["LT", "LE"].includes(operator) && !(right.includes(left))) return false;
-        else if (["GT", "GE"].includes(operator) && !(left.includes(right))) return false;
-      }
-    }
-    return true;
-  }
-
-  /**
-   * Find out if the actor has any of the status conditions required.
-   * The bonus will apply if the actor has at least one.
-   *
-   * @param {Item5e|Actor5e} object The item or actor being filtered against.
-   * @param {Array} filter          The array of effect status ids.
-   * @returns {Boolean}             Whether the actor has any of the status effects.
-   */
-  static statusEffects(object, filter) {
-    if (!filter?.length) return true;
-    const obj = object.parent ?? object;
-    return filter.some(id => {
-      return !!obj.effects.find(eff => {
-        if (eff.disabled || eff.isSuppressed) return false;
-        return eff.getFlag("core", "statusId") === id;
-      });
-    });
-  }
-
-  /**
-   * Find out if the target actor has any of the status conditions required.
-   * The bonus will apply if the target actor exists and has at least one.
-   *
-   * @param {Item5e|Actor5e} object The item or actor. Not relevant in this case.
-   * @param {Array} filter          The array of effect status ids.
-   * @returns {Boolean}             Whether the target actor has any of the status effects.
-   */
-  static targetEffects(object, filter) {
-    if (!filter?.length) return true;
-    const target = game.user.targets.first();
-    if (!target?.actor) return false;
-    return filter.some(id => {
-      return target.actor.effects.find(eff => {
-        if (eff.disabled || eff.isSuppressed) return false;
-        return eff.getFlag("core", "statusId") === id;
-      });
-    });
-  }
-
-  /**
-   * Find out if the bonus should apply to this type of saving throw.
-   *
-   * @param {Actor5e} actor         The actor making the saving throw.
-   * @param {Array}   filter        The array of saving throw types to check for.
-   * @param {String}  throwType     The id of the ability, can be 'death'.
-   * @param {Booolean}  isConcSave  Whether the saving throw is a conc save (if CN enabled).
-   * @returns {Boolean} Whether the throw type is in the filter.
-   */
-  static throwTypes(actor, filter, { throwType, isConcSave }) {
-    if (!filter?.length) return true;
-    if (!throwType) return false;
-    return filter.includes(throwType) || (filter.includes("concentration") && isConcSave);
-  }
-
-  /**
-   * Find out if your target is one of the listed creature types.
-   *
-   * @param {Actor5e|Item5e} object  The item or actor. Not relevant in this case.
-   * @param {Array} needed           The array of creature types the target must be.
-   * @param {Array} unfit            The array of creature types the target must not be.
-   * @returns {Boolean} Whether the target is of a valid creature type.
-   */
-  static creatureTypes(object, { needed, unfit }) {
-    if (!needed?.length && !unfit?.length) return true;
-    const target = game.user.targets.first();
-    if (!target?.actor) return false;
-    const { value, subtype, custom } = target.actor.system.details?.type ?? {};
-    const race = target.actor.system.details?.race;
-    function _inclusionTest(array) {
-      const val = value ? array.includes(value) : false;
-      const sub = subtype ? array.includes(subtype?.toLowerCase()) : false;
-      const cus = custom ? array.includes(custom?.toLowerCase()) : false;
-      const rac = race ? array.includes(race?.toLowerCase()) : false;
-      return val || sub || cus || rac;
-    }
-    if (needed?.length) {
-      const isFit = _inclusionTest(needed);
-      if (!isFit) return false;
-    }
-    if (unfit?.length) {
-      const isUnfit = _inclusionTest(unfit);
-      if (isUnfit) return false;
-    }
-    return true;
-  }
-
-  /**
-   * Find out if the actor has a number of spell slots remaining between the min and max.
-   * @param {Actor|Item5e} object The item or actor.
-   * @param {Number} min The minimum value available required for the bonus to apply.
-   * @param {Number} max The maximum value available required for the bonus to apply.
-   * @returns {Boolean} Whether the number of spell slots remaining falls within the bounds.
-   */
-  static remainingSpellSlots(object, { min, max }) {
-    const caster = object.parent ?? object;
-    const spells = Object.values(caster.system.spells).reduce((acc, val) => {
-      if (!val.value || !val.max) return acc;
-      return acc + val.value;
-    }, 0);
-    return (!!min ? min <= spells : true) && (!!max ? spells <= max : true);
-  }
-
-  /**
-   * This always returns true because it is filtered elsewhere.
-   * A babonus on an item is immediately discarded if the item
-   * requires equipped/attuned but was not.
-   * @returns {Boolean}
-   */
-  static itemRequirements() {
-    return true;
-  }
-
-  /**
-   * Find out if the embedded script returns true.
-   */
-  static macroConditions(object, script) {
-    if (!script?.length) return true;
-    try {
-      const func = Function("actor", "item", "token", script);
-      const actor = object.parent instanceof Actor ? object.parent : object instanceof Actor ? object : null;
-      const token = actor?.token?.object ?? actor?.getActiveTokens()[0] ?? null;
-      const item = object instanceof Item ? object : null;
-      const valid = func.call({}, actor, item, token) === true;
-      return valid;
-    } catch (err) {
-      ui.notifications.error("There was an error in your macro syntax. See the console (F12) for details");
-      return false;
-    }
-  }
-}
+import { MATCH } from "./constants.mjs";
+import {
+  _createBabonus,
+  _getBonusesApplyingToSelf,
+  _getTokenDocFromActor
+} from "./helpers/helpers.mjs";
+import { _getAurasThatApplyToMe } from "./helpers/auraHelpers.mjs";
+import { _getAllValidTemplateAuras } from "./helpers/templateHelpers.mjs";
+
+/**
+ * An example bonus, as it would be stored on an actor, effect, item, or template.
+ * Includes all fields.
+ *
+  flags.babonus.bonuses: {
+    <id>: {
+      enabled: true,
+      id: "hgienfid783h", // regular 16 character id
+      type: "attack", // or "damage", "save", "throw", "hitdie"
+      aura: {
+        enabled: true,    // whether this is an aura.
+        isTemplate: true, // whether this is a template aura, not a regular aura.
+        range: 60,        // the range of the aura (in ft), not relevant if template.
+        self: false,      // whether the aura affects the owner, too
+        disposition: 1    // or -1 for non-allies. What token actors within range to affect.
+        blockers: ["dead", "unconscious"] // array of conditions that stop auras from being transferred. Not relevant if template.
+      },
+      name: "Special Fire Spell Bonus",
+      description: "This is a special fire spell bonus.",
+      bonuses: {
+        bonus: "1d4 + @abilities.int.mod",  // all types, but 'save' only takes numbers, not dice.
+        criticalBonusDice: "5",             // strings that evaluate to numbers only (including rollData), 'damage' only
+        criticalBonusDamage: "4d6 + 2"      // any die roll, 'damage' only
+        deathSaveTargetValue: "12",         // strings that evaluate to numbers only (including rollData), 'throw' only
+        criticalRange: "1",                 // a value (can be roll data) that lowers the crit range. 'attack' only.
+        fumbleRange: "3"                    // a value (can be roll data) that raises the fumble range. 'attack' only.
+      },
+
+      filters: {
+        // UNIVERSAL:
+        arbitraryComparison: [
+          {one: "@item.uses.value", other: "@abilities.int.mod", operator: "EQ"},
+          {one: "@item.uses.value", other: "@abilities.int.mod", operator: "EQ"},
+        ],
+        statusEffects: ["blind", "dead", "prone", "mute"], // array of 'flags.core.statusId' strings to match effects against
+        targetEffects: ["blind", "dead", "prone", "mute"], // array of 'flags.core.statusId' strings to match effects on the target against
+        creatureTypes: {
+          needed: ["undead", "humanoid", "construct"], // array of CONFIG.DND5E.creatureTypes, however, this is not strict to allow for subtype/custom.
+          unfit: []
+        },
+        itemRequirements: { equipped: true, attuned: false }, // for bonuses stored on items only.
+        macroConditions: "return true;", // a custom script that returns true or false.
+        remainingSpellSlots: {min: 3, max: Infinity}, // a minimum and maximum number of spell slots remaining the actor must have for the bonus to apply.
+
+        // ATTACK, DAMAGE:
+        attackTypes: ["mwak", "rwak", "msak", "rsak"],
+
+        // ATTACK, DAMAGE, SAVE:
+        damageTypes: ["fire", "cold", "bludgeoning"],
+        abilities: ["int"],
+        saveAbilities: ["int", "cha", "con"],
+        itemTypes: ["spell", "weapon", "feat", "equipment", "consumable"],
+
+        // THROW:
+        throwTypes: ["con", "int", "death", "concentration"],
+
+        // SPELL:
+        spellComponents: { types: ["concentration", "vocal"], match: "ALL" }, // or 'ANY'
+        spellLevels: ['0','1','2','3','4','5','6','7','8','9'],
+        spellSchools: ["evo", "con"],
+
+        // WEAPON
+        baseWeapons: ["dagger", "lance", "shortsword"],
+        weaponProperties: { needed: ["fin", "lgt"], unfit: ["two", "ver"] }
+      }
+    }
+  }
+ */
+
+export class FILTER {
+
+  static _collectBonuses(actor, type){
+    const bonuses = _getBonusesApplyingToSelf(actor, type);
+    const t = _getTokenDocFromActor(actor);
+    if(t){
+      bonuses.push(..._getAurasThatApplyToMe(t, type));
+      bonuses.push(..._getAllValidTemplateAuras(t, type));
+    }
+    return bonuses;
+  }
+
+  // hitdie rolls
+  static hitDieCheck(actor) {
+    const bonuses = this._collectBonuses(actor, "hitdie");
+    if (!bonuses.length) return [];
+    return this.finalFilterBonuses(bonuses, actor);
+  }
+
+  // saving throws (isConcSave for CN compatibility)
+  static throwCheck(actor, throwType, { isConcSave }) {
+    const bonuses = this._collectBonuses(actor, "throw");
+    if (!bonuses.length) return [];
+    return this.finalFilterBonuses(bonuses, actor, { throwType, isConcSave });
+  }
+
+
+  // attack rolls, damage rolls, displayCards (save dc)
+  static itemCheck(item, hookType) {
+    const bonuses = this._collectBonuses(item.parent, hookType);
+    if (!bonuses.length) return [];
+    return this.finalFilterBonuses(bonuses, item);
+  }
+
+  /**
+   * Filters the collected array of bonuses. Returns the reduced array.
+   */
+  static finalFilterBonuses(bonuses, object, details = {}) {
+    const valids = bonuses.reduce((acc, [id, values]) => {
+      if (!values.enabled) return acc;
+      let BAB;
+      try {
+        BAB = _createBabonus(values).toObject();
+      } catch {
+        return acc;
+      }
+      for (const filter of Object.keys(BAB.filters ?? {})) {
+        const validity = this[filter](object, BAB.filters[filter], details);
+        if (!validity) return acc;
+      }
+      acc.push(values.bonuses);
+      return acc;
+    }, []);
+    return valids;
+  }
+
+  /**
+   * Find out if the item's type is one of the valid ones in the filter.
+   *
+   * @param {Item5e} item     The item being filtered against.
+   * @param {Array} filter    The array of item type keys.
+   * @returns {Boolean}       Whether the item's type was in the filter.
+   */
+  static itemTypes(item, filter) {
+    if (!filter?.length) return true;
+    return filter.includes(item.type);
+  }
+
+  /**
+   * Find out if the item's base weapon type is one of the valid ones in the filter.
+   *
+   * @param {Item5e} item     The item being filtered against.
+   * @param {Array} filter    The array of weapon baseItem keys.
+   * @returns {Boolean}       Whether the item's baseItem was in the filter.
+   */
+  static baseWeapons(item, filter) {
+    if (!filter?.length) return true;
+    if (item.type !== "weapon") return false;
+    return filter.includes(item.system.baseItem);
+  }
+
+  /**
+   * Find out if the item has any of the filter's damage types in its damage.parts.
+   *
+   * @param {Item5e} item     The item being filtered against.
+   * @param {Array} filter    The array of damage types.
+   * @returns {Boolean}       Whether the item's damage types overlap with the filter.
+   */
+  static damageTypes(item, filter) {
+    if (!filter?.length) return true;
+    return item.getDerivedDamageLabel().some(i => {
+      return filter.includes(i.damageType);
+    });
+  }
+
+  /**
+   * Find out if the item is a spell and belongs to one of the filter's spell schools.
+   *
+   * @param {Item5e} item     The item being filtered against.
+   * @param {Array} filter    The array of spell schools.
+   * @returns {Boolean}       Whether the item is a spell and is of one of these schools.
+   */
+  static spellSchools(item, filter) {
+    if (!filter?.length) return true;
+    if (item.type !== "spell") return false;
+    return filter.includes(item.system.school);
+  }
+
+  /**
+   * Find out if the item is using one of the abiities in the filter.
+   * Consideration is made by the system itself for items set to 'Default'
+   * to look for finesse weapons and spellcasting abilities.
+   * Note that this is the ability set at the top level of the item's action,
+   * and is NOT the ability used to determine the saving throw DC.
+   *
+   * @param {Item5e} item     The item being filtered against.
+   * @param {Array} filter    The array of abilities.
+   * @returns {Boolean}       Whether item is using one of the abilities.
+   */
+  static abilities(item, filter) {
+    if (!filter?.length) return true;
+    // if the item has no actionType, it has no ability.
+    if (!item.system.actionType) return false;
+    return filter.includes(item.abilityMod);
+  }
+
+  /**
+   * Find out if the item is a spell and has any, or all, of the required spell components.
+   * The item must match either ALL or at least one, depending on what is set.
+   *
+   * @param {Item5e} item     The item being filtered against.
+   * @param {Array} types     The array of spell components in the filter.
+   * @param {String} match    The type of matching, either ALL or ANY.
+   * @returns {Boolean}       Whether the item had any/all of the components.
+   */
+  static spellComponents(item, { types, match }) {
+    if (!types?.length) return true;
+    if (item.type !== "spell") return false;
+
+    const { components } = item.system;
+
+    /**
+     * If the item must match all of the components in the filter,
+     * then the filter is a (proper) subset of the spell's components.
+     */
+    if (match === MATCH.ALL) return types.every(type => components[type]);
+    /**
+     * If the item must match at least one of the components in the filter,
+     * then at least one element of the filter must be found in the spell's components.
+     */
+    else if (match === MATCH.ANY) return types.some(type => components[type]);
+
+    return false;
+  }
+
+  /**
+   * Find out if the item was cast at any of the required spell levels.
+   * If a spell is upcast, the item is the cloned spell, so the level of the item
+   * is always the level at which it was cast.
+   *
+   * @param {Item5e} item     The item being filtered against.
+   * @param {Array} filter    The array of spell levels in the filter.
+   * @returns {Boolean}       Whether the item is of one of the appropriate levels.
+   */
+  static spellLevels(item, filter) {
+    if (!filter?.length) return true;
+    if (item.type !== "spell") return false;
+    const level = Number(item.system.level);
+    return filter.map(i => Number(i)).includes(level);
+  }
+
+  /**
+   * Find out if the item's action type is set to any of the required types.
+   *
+   * @param {Item5e} item     The item being filtered against.
+   * @param {Array} filter    The array of attack types.
+   * @returns {Boolean}       Whether the item has any of the required attack types.
+   */
+  static attackTypes(item, filter) {
+    if (!filter?.length) return true;
+    const actionType = item.system.actionType;
+    if (!actionType) return false;
+    return filter.includes(actionType);
+  }
+
+  /**
+   * Find out if the item has any of the needed weapon properties, while having none
+   * of the unfit properties. Such as only magical weapons that are not two-handed.
+   *
+   * @param {Item5e} item     The item being filtered against.
+   * @param {Array} needed    The weapon properties that the item must have at least one of.
+   * @param {Array} unfit     The weapon properties that the item must have none of.
+   * @returns {Boolean}       Whether the item has any of the needed properties, and none of the unfit properties.
+   */
+  static weaponProperties(item, { needed, unfit }) {
+    if (!needed?.length && !unfit?.length) return true;
+    if (item.type !== "weapon") return false;
+
+    const { properties } = item.system;
+
+    if (unfit?.length) {
+      const isUnfit = unfit.some((p) => properties[p]);
+      if (isUnfit) return false;
+    }
+
+    if (needed?.length) {
+      const isFit = needed.some((p) => properties[p]);
+      if (!isFit) return false;
+    }
+
+    return true;
+  }
+
+  /**
+   * Find out if the saving throw in the item is set using an ability in the filter.
+   * This filter is only available for bonuses applying specifically to saving throw DCs.
+   * Special consideration is made for items with save DC set using spellcasting ability.
+   *
+   * @param {Item5e} item     The item being filterd against.
+   * @param {Array} filter    The ability that is used to set the DC of the item's saving throw.
+   * @returns {Boolean}       Whether the item's saving throw is set using an ability in the filter.
+   */
+  static saveAbilities(item, filter) {
+    if (!filter?.length) return true;
+    if (!item.hasSave) return false;
+    let abl;
+    if (item.system.save.scaling === "spell") {
+      abl = item.actor.system.attributes.spellcasting;
+    } else abl = item.system.save.scaling;
+    return filter.includes(abl);
+  }
+
+  /**
+   * Return whether ONE and OTHER have the correct relation.
+   * If the two values do not evaluate to numbers, string comparison
+   * will be used instead. Here 'less than' and 'less than or equal'
+   * will mean 'is a substring'. String comparison happens after
+   * replacing any rollData attributes.
+   *
+   * @param {Item5e|Actor5e} object   The item or actor being filtered against.
+   * @param {Array} filter            An array of objects with one, other, operator.
+   */
+  static arbitraryComparison(object, filter) {
+    if (!filter?.length) return true;
+
+    const rollData = object.getRollData();
+    const target = game.user.targets.first();
+    if (target?.actor) rollData.target = target.actor.getRollData();
+
+    for (const { one, other, operator } of filter) {
+      // This method immediately returns false if invalid data somehow.
+      if (!one || !other) return false;
+
+      const left = Roll.replaceFormulaData(one, rollData);
+      const right = Roll.replaceFormulaData(other, rollData);
+
+      try {
+        // try comparing numbers.
+        const nLeft = Roll.safeEval(left);
+        const nRight = Roll.safeEval(right);
+        if (operator === "EQ" && !(nLeft === nRight)) return false;
+        else if (operator === "LT" && !(nLeft < nRight)) return false;
+        else if (operator === "GT" && !(nLeft > nRight)) return false;
+        else if (operator === "LE" && !(nLeft <= nRight)) return false;
+        else if (operator === "GE" && !(nLeft >= nRight)) return false;
+      } catch {
+        // try comparing strings.
+        if (operator === "EQ" && !(left == right)) return false;
+        else if (["LT", "LE"].includes(operator) && !(right.includes(left))) return false;
+        else if (["GT", "GE"].includes(operator) && !(left.includes(right))) return false;
+      }
+    }
+    return true;
+  }
+
+  /**
+   * Find out if the actor has any of the status conditions required.
+   * The bonus will apply if the actor has at least one.
+   *
+   * @param {Item5e|Actor5e} object The item or actor being filtered against.
+   * @param {Array} filter          The array of effect status ids.
+   * @returns {Boolean}             Whether the actor has any of the status effects.
+   */
+  static statusEffects(object, filter) {
+    if (!filter?.length) return true;
+    const obj = object.parent ?? object;
+    return filter.some(id => {
+      return !!obj.effects.find(eff => {
+        if (eff.disabled || eff.isSuppressed) return false;
+        return eff.getFlag("core", "statusId") === id;
+      });
+    });
+  }
+
+  /**
+   * Find out if the target actor has any of the status conditions required.
+   * The bonus will apply if the target actor exists and has at least one.
+   *
+   * @param {Item5e|Actor5e} object The item or actor. Not relevant in this case.
+   * @param {Array} filter          The array of effect status ids.
+   * @returns {Boolean}             Whether the target actor has any of the status effects.
+   */
+  static targetEffects(object, filter) {
+    if (!filter?.length) return true;
+    const target = game.user.targets.first();
+    if (!target?.actor) return false;
+    return filter.some(id => {
+      return target.actor.effects.find(eff => {
+        if (eff.disabled || eff.isSuppressed) return false;
+        return eff.getFlag("core", "statusId") === id;
+      });
+    });
+  }
+
+  /**
+   * Find out if the bonus should apply to this type of saving throw.
+   *
+   * @param {Actor5e} actor         The actor making the saving throw.
+   * @param {Array}   filter        The array of saving throw types to check for.
+   * @param {String}  throwType     The id of the ability, can be 'death'.
+   * @param {Booolean}  isConcSave  Whether the saving throw is a conc save (if CN enabled).
+   * @returns {Boolean} Whether the throw type is in the filter.
+   */
+  static throwTypes(actor, filter, { throwType, isConcSave }) {
+    if (!filter?.length) return true;
+    if (!throwType) return false;
+    return filter.includes(throwType) || (filter.includes("concentration") && isConcSave);
+  }
+
+  /**
+   * Find out if your target is one of the listed creature types.
+   *
+   * @param {Actor5e|Item5e} object  The item or actor. Not relevant in this case.
+   * @param {Array} needed           The array of creature types the target must be.
+   * @param {Array} unfit            The array of creature types the target must not be.
+   * @returns {Boolean} Whether the target is of a valid creature type.
+   */
+  static creatureTypes(object, { needed, unfit }) {
+    if (!needed?.length && !unfit?.length) return true;
+    const target = game.user.targets.first();
+    if (!target?.actor) return false;
+    const { value, subtype, custom } = target.actor.system.details?.type ?? {};
+    const race = target.actor.system.details?.race;
+    function _inclusionTest(array) {
+      const val = value ? array.includes(value) : false;
+      const sub = subtype ? array.includes(subtype?.toLowerCase()) : false;
+      const cus = custom ? array.includes(custom?.toLowerCase()) : false;
+      const rac = race ? array.includes(race?.toLowerCase()) : false;
+      return val || sub || cus || rac;
+    }
+    if (needed?.length) {
+      const isFit = _inclusionTest(needed);
+      if (!isFit) return false;
+    }
+    if (unfit?.length) {
+      const isUnfit = _inclusionTest(unfit);
+      if (isUnfit) return false;
+    }
+    return true;
+  }
+
+  /**
+   * Find out if the actor has a number of spell slots remaining between the min and max.
+   * @param {Actor|Item5e} object The item or actor.
+   * @param {Number} min The minimum value available required for the bonus to apply.
+   * @param {Number} max The maximum value available required for the bonus to apply.
+   * @returns {Boolean} Whether the number of spell slots remaining falls within the bounds.
+   */
+  static remainingSpellSlots(object, { min, max }) {
+    const caster = object.parent ?? object;
+    const spells = Object.values(caster.system.spells).reduce((acc, val) => {
+      if (!val.value || !val.max) return acc;
+      return acc + val.value;
+    }, 0);
+    return (!!min ? min <= spells : true) && (!!max ? spells <= max : true);
+  }
+
+  /**
+   * This always returns true because it is filtered elsewhere.
+   * A babonus on an item is immediately discarded if the item
+   * requires equipped/attuned but was not.
+   * @returns {Boolean}
+   */
+  static itemRequirements() {
+    return true;
+  }
+
+  /**
+   * Find out if the embedded script returns true.
+   */
+  static macroConditions(object, script) {
+    if (!script?.length) return true;
+    try {
+      const func = Function("actor", "item", "token", script);
+      const actor = object.parent instanceof Actor ? object.parent : object instanceof Actor ? object : null;
+      const token = actor?.token?.object ?? actor?.getActiveTokens()[0] ?? null;
+      const item = object instanceof Item ? object : null;
+      const valid = func.call({}, actor, item, token) === true;
+      return valid;
+    } catch (err) {
+      ui.notifications.error("There was an error in your macro syntax. See the console (F12) for details");
+      return false;
+    }
+  }
+}