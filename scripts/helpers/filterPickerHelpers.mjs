import { arbitraryOperators, ATTACK_TYPES, ITEM_TYPES } from "../constants.mjs";

/**
 * Take a name of a filter and return an object with
 * - header: the filter's proper name
 * - description: a description of how the filter applies
 * - name: the name itself.
 * - requirements: what is required to make this option available (not shown for available effects).
 */
export function _constructFilterDataFromName(name) {
  return {
    name,
    header: `BABONUS.FILTER_PICKER.${name}.HEADER`,
    description: `BABONUS.TOOLTIPS.${name}`,
    requirements: `BABONUS.FILTER_PICKER.${name}.REQUIREMENTS`
  }
}

/**
 * Returns whether a filter is available to be added to babonus.
 */
export function _isFilterAvailable(name, { addedFilters, target, item, itemTypes }) {
  if (name === "arbitraryComparison") return true;
  if (addedFilters.has(name)) return false;

  if (["itemTypes", "damageTypes", "abilities"].includes(name)) return ["attack", "damage", "save"].includes(target);
  if (name === "attackTypes") return ["attack", "damage"].includes(target);
  if (name === "throwTypes") return target === "throw";
  if (name === "saveAbilities") return target === "save";
  if (["spellComponents", "spellLevels", "spellSchools"].includes(name)) return itemTypes.has("spell") && itemTypes.size === 1;
  if (["baseWeapons", "weaponProperties"].includes(name)) return itemTypes.has("weapon") && itemTypes.size === 1;
  if (name === "itemRequirements") return _canEquipOrAttuneToItem(item);
<<<<<<< HEAD
  if (["statusEffects", "targetEffects", "creatureTypes", "macroConditions"].includes(name)) return true;
=======
  if (["statusEffects", "targetEffects", "creatureTypes", "remainingSpellSlots"].includes(name)) return true;
>>>>>>> 35333bc7

  return false;
}

function _canEquipOrAttuneToItem(item) {
  if (!(item instanceof Item)) return false;
  return _canEquipItem(item) || _canAttuneToItem(item);
}

export function _canEquipItem(item) {
  if (!(item instanceof Item)) return false;
  return foundry.utils.hasProperty(item, "system.equipped");
}

export function _canAttuneToItem(item) {
  if (!(item instanceof Item)) return false;
  const { REQUIRED, ATTUNED } = CONFIG.DND5E.attunementTypes;
  return [REQUIRED, ATTUNED].includes(item.system.attunement);
}

export function _addToAddedFilters(app, name) {
  const added = app._addedFilters ?? new Set();
  added.add(name);
  app._addedFilters = added;
}

// create and append the form-group for a specific filter.
export async function _employFilter(app, name) {
  // what template and what data to use depends on the name of the filter.
  let template = "modules/babonus/templates/builder_components/";
  const item = app.object instanceof Item ? app.object : null;
  const data = {
    tooltip: `BABONUS.TOOLTIPS.${name}`,
    label: `BABONUS.LABELS.${name}`,
    name
  };

  if (name === "spellComponents") {
    template += "checkboxes_select.hbs";
    data.array =
      Object.entries(CONFIG.DND5E.spellComponents)
        .concat(Object.entries(CONFIG.DND5E.spellTags))
        .map(([key, { abbr, label }]) => {
          return { value: key, label: abbr, tooltip: label };
        });
    data.selectOptions = [
      { value: "ANY", label: "BABONUS.VALUES.MATCH_ANY" },
      { value: "ALL", label: "BABONUS.VALUES.MATCH_ALL" }
    ];
  } else if (["spellLevels", "itemTypes", "attackTypes"].includes(name)) {
    template += "checkboxes.hbs";
    if (name === "spellLevels") {
      data.array = Object.entries(CONFIG.DND5E.spellLevels).map(([value, tooltip]) => {
        return { value, label: value, tooltip };
      });
    } else if (name === "itemTypes") {
      data.array = ITEM_TYPES.map(i => {
        return { value: i, label: i.slice(0,4).toUpperCase(), tooltip: `DND5E.ItemType${i.titleCase()}` };
      });
    } else if (name === "attackTypes") {
      data.array = ATTACK_TYPES.map(a => {
        return { value: a, label: a, tooltip: CONFIG.DND5E.itemActionTypes[a] };
      });
    }
  } else if ("itemRequirements" === name) {
    template += "label_checkbox_label_checkbox.hbs";
    data.canEquip = _canEquipItem(item);
    data.canAttune = _canAttuneToItem(item);
  } else if (["damageTypes", "abilities", "saveAbilities", "throwTypes", "statusEffects", "targetEffects", "spellSchools", "baseWeapons"].includes(name)) {
    template += "text_keys.hbs";
  } else if ("arbitraryComparison" === name) {
    // handle this case specially.
    await _employRepeatableFilter(app, name);
    return true;
  } else if (["weaponProperties", "creatureTypes"].includes(name)) {
    template += "text_text_keys.hbs";
<<<<<<< HEAD
  } else if ("macroConditions" === name) {
    template += "textarea.hbs";
=======
  } else if(["remainingSpellSlots"].includes(name)){
    template += "text_dash_text.hbs";
>>>>>>> 35333bc7
  }

  const DIV = document.createElement("DIV");
  DIV.innerHTML = await renderTemplate(template, data);
  app.element[0].querySelector("div.filters").appendChild(...DIV.children);
  return true;
}

async function _employRepeatableFilter(app, name) {
  // what template and what data to use depends on the name of the filter.
  let template = "modules/babonus/templates/builder_components/";
  const data = {
    tooltip: `BABONUS.TOOLTIPS.${name}`,
    label: `BABONUS.LABELS.${name}`,
    name,
  };

  const DIV = document.createElement("DIV");
  DIV.innerHTML = "";

  if (name === "arbitraryComparison") {
    template += "text_select_text.hbs";
    data.selectOptions = arbitraryOperators;
    data.placeholderOne = `BABONUS.PLACEHOLDERS.${name}.one`;
    data.placeholderOther = `BABONUS.PLACEHOLDERS.${name}.other`;
  }
  const len = foundry.utils.getProperty(app._babObject, `filters.${name}`)?.length;

  // we are creating the initials when editing an existing bonus.
  if (len) {
    for (let i = 0; i < len; i++) {
      data.iterName = `${name}.${i}`;
      DIV.innerHTML += await renderTemplate(template, data);
    }
    app.element[0].querySelector("div.filters").append(...DIV.children);
    delete app._babObject.filters[name];
  }

  // add one new row when building.
  else {
    const iteration = [...app.element[0].querySelectorAll(`.left-side .filters [data-name="${name}"]`)].length;
    data.iterName = `${name}.${iteration}`;
    DIV.innerHTML = await renderTemplate(template, data);
    app.element[0].querySelector("div.filters").appendChild(...DIV.children);
  }

  return true;
}<|MERGE_RESOLUTION|>--- conflicted
+++ resolved
@@ -30,11 +30,7 @@
   if (["spellComponents", "spellLevels", "spellSchools"].includes(name)) return itemTypes.has("spell") && itemTypes.size === 1;
   if (["baseWeapons", "weaponProperties"].includes(name)) return itemTypes.has("weapon") && itemTypes.size === 1;
   if (name === "itemRequirements") return _canEquipOrAttuneToItem(item);
-<<<<<<< HEAD
-  if (["statusEffects", "targetEffects", "creatureTypes", "macroConditions"].includes(name)) return true;
-=======
-  if (["statusEffects", "targetEffects", "creatureTypes", "remainingSpellSlots"].includes(name)) return true;
->>>>>>> 35333bc7
+  if (["statusEffects", "targetEffects", "creatureTypes", "remainingSpellSlots", "macroConditions"].includes(name)) return true;
 
   return false;
 }
@@ -111,13 +107,10 @@
     return true;
   } else if (["weaponProperties", "creatureTypes"].includes(name)) {
     template += "text_text_keys.hbs";
-<<<<<<< HEAD
   } else if ("macroConditions" === name) {
     template += "textarea.hbs";
-=======
   } else if(["remainingSpellSlots"].includes(name)){
     template += "text_dash_text.hbs";
->>>>>>> 35333bc7
   }
 
   const DIV = document.createElement("DIV");
