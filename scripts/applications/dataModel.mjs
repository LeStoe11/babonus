--- conflicted
+++ resolved
@@ -65,14 +65,11 @@
           needed: new SemicolonArrayField(new fields.StringField({ blank: false }), { required: false }),
           unfit: new SemicolonArrayField(new fields.StringField({ blank: false }), { required: false })
         }, baseOptions),
-<<<<<<< HEAD
         macroConditions: new fields.StringField({ blank: false })
-=======
         remainingSpellSlots: new SpanField({
           min: new fields.NumberField({required: false, initial: 0, min: 0, step: 1, integer: true, nullable: true}),
           max: new fields.NumberField({required: false, initial: null, min: 0, step: 1, integer: true, nullable: true})
         }, baseOptions)
->>>>>>> 35333bc7
       })
     };
   }
