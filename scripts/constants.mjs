--- conflicted
+++ resolved
@@ -1,106 +1,103 @@
-export const MODULE = "babonus";
-export const MODULE_NAME = "Build-a-Bonus";
-export const MODULE_ICON = "fa-solid fa-otter";
-export const SETTING_HEADERLABEL = "headerLabel";
-export const SETTING_MIGRATION_VERSION = "migrationVersion";
-export const CURRENT_MIGRATION_VERSION = 1; // bump this when new migration is needed.
-export const MATCH = { ANY: "ANY", ALL: "ALL" }
-
-// the kinds of bonuses you can make.
-export const TYPES = [
-  // bonuses to attack rolls, crit range, fumble range
-  { value: "attack", icon: "fa-solid fa-hand-fist", label: "BABONUS.VALUES.TYPE.attack" },
-  // bonuses to damage rolls, critical damage, critical bonus dice
-  { value: "damage", icon: "fa-solid fa-burst", label: "BABONUS.VALUES.TYPE.damage" },
-  // bonuses to the save DC
-  { value: "save", icon: "fa-solid fa-hand-sparkles", label: "BABONUS.VALUES.TYPE.save" },
-  // bonuses to a saving throw, and death save target value
-  { value: "throw", icon: "fa-solid fa-person-falling-burst", label: "BABONUS.VALUES.TYPE.throw" },
-  // bonuses to hit die rolls
-  { value: "hitdie", icon: "fa-solid fa-heart-pulse", label: "BABONUS.VALUES.TYPE.hitdie" }
-];
-
-export const BONUS_TYPES = {
-  "attack": [
-    { TOOLTIP: "BABONUS.TOOLTIPS.ATTACK.BONUS", LABEL: "BABONUS.LABELS.ATTACK.BONUS", NAME: "bonuses.bonus" },
-    { TOOLTIP: "BABONUS.TOOLTIPS.ATTACK.CRIT_RANGE", LABEL: "BABONUS.LABELS.ATTACK.CRIT_RANGE", NAME: "bonuses.criticalRange" },
-    { TOOLTIP: "BABONUS.TOOLTIPS.ATTACK.FUMBLE_RANGE", LABEL: "BABONUS.LABELS.ATTACK.FUMBLE_RANGE", NAME: "bonuses.fumbleRange" }
-  ],
-  "damage": [
-    { TOOLTIP: "BABONUS.TOOLTIPS.DAMAGE.BONUS", LABEL: "BABONUS.LABELS.DAMAGE.BONUS", NAME: "bonuses.bonus" },
-    { TOOLTIP: "BABONUS.TOOLTIPS.DAMAGE.CRIT_DICE", LABEL: "BABONUS.LABELS.DAMAGE.CRIT_DICE", NAME: "bonuses.criticalBonusDice" },
-    { TOOLTIP: "BABONUS.TOOLTIPS.DAMAGE.CRIT_DMG", LABEL: "BABONUS.LABELS.DAMAGE.CRIT_DMG", NAME: "bonuses.criticalBonusDamage" }
-  ],
-  "save": [
-    { TOOLTIP: "BABONUS.TOOLTIPS.SAVE.BONUS", LABEL: "BABONUS.LABELS.SAVE.BONUS", NAME: "bonuses.bonus" }
-  ],
-  "throw": [
-    { TOOLTIP: "BABONUS.TOOLTIPS.THROW.BONUS", LABEL: "BABONUS.LABELS.THROW.BONUS", NAME: "bonuses.bonus" },
-    { TOOLTIP: "BABONUS.TOOLTIPS.THROW.DEATH_TARGET", LABEL: "BABONUS.LABELS.THROW.DEATH_TARGET", NAME: "bonuses.deathSaveTargetValue" }
-  ],
-  "hitdie": [
-    { TOOLTIP: "BABONUS.TOOLTIPS.HITDIE.BONUS", LABEL: "BABONUS.LABELS.HITDIE.BONUS", NAME: "bonuses.bonus" }
-  ]
-}
-
-export const ATTACK_TYPES = ["mwak", "rwak", "msak", "rsak"];
-
-// item types that cannot GRANT a bonus.
-export const itemsWithoutBonuses = [
-  "background",
-  "class",
-  "subclass",
-  "race"
-];
-
-// item types that can get a bonus when rolling attack, damage, or showing a save dc.
-export const ITEM_TYPES = [
-  "consumable",
-  "equipment",
-  "feat",
-  "spell",
-  "weapon"
-];
-
-// the disposition of an aura (allies, enemies, or all).
-export const auraTargets = { ALLY: 1, ENEMY: -1, ANY: 2 };
-
-// names of all filters.
-export const FILTER_NAMES = [
-  "itemTypes",
-  "throwTypes",
-  "itemRequirements",
-  "arbitraryComparison",
-  "statusEffects",
-  "targetEffects",
-  "creatureTypes",
-  "attackTypes",
-  "damageTypes",
-  "abilities",
-  "saveAbilities",
-  "spellComponents",
-  "spellLevels",
-  "spellSchools",
-  "baseWeapons",
-  "weaponProperties",
-<<<<<<< HEAD
-  "macroConditions",
-=======
-  "remainingSpellSlots"
->>>>>>> 35333bc7
-];
-
-// arbitrary operators
-export const arbitraryOperators = [
-  { value: "EQ", label: "=" },
-  { value: "LT", label: "&lt;" },
-  { value: "GT", label: "&gt;" },
-  { value: "LE", label: "&le;" },
-  { value: "GE", label: "&ge;" }
-];
-
-// item types and the keys for the filters that require them.
-export const itemTypeRequirements = {
-  "weapon": ["baseWeapons", "weaponProperties"],
-  "spell": ["spellComponents", "spellLevels", "spellSchools"]
-}
+export const MODULE = "babonus";
+export const MODULE_NAME = "Build-a-Bonus";
+export const MODULE_ICON = "fa-solid fa-otter";
+export const SETTING_HEADERLABEL = "headerLabel";
+export const SETTING_MIGRATION_VERSION = "migrationVersion";
+export const CURRENT_MIGRATION_VERSION = 1; // bump this when new migration is needed.
+export const MATCH = { ANY: "ANY", ALL: "ALL" }
+
+// the kinds of bonuses you can make.
+export const TYPES = [
+  // bonuses to attack rolls, crit range, fumble range
+  { value: "attack", icon: "fa-solid fa-hand-fist", label: "BABONUS.VALUES.TYPE.attack" },
+  // bonuses to damage rolls, critical damage, critical bonus dice
+  { value: "damage", icon: "fa-solid fa-burst", label: "BABONUS.VALUES.TYPE.damage" },
+  // bonuses to the save DC
+  { value: "save", icon: "fa-solid fa-hand-sparkles", label: "BABONUS.VALUES.TYPE.save" },
+  // bonuses to a saving throw, and death save target value
+  { value: "throw", icon: "fa-solid fa-person-falling-burst", label: "BABONUS.VALUES.TYPE.throw" },
+  // bonuses to hit die rolls
+  { value: "hitdie", icon: "fa-solid fa-heart-pulse", label: "BABONUS.VALUES.TYPE.hitdie" }
+];
+
+export const BONUS_TYPES = {
+  "attack": [
+    { TOOLTIP: "BABONUS.TOOLTIPS.ATTACK.BONUS", LABEL: "BABONUS.LABELS.ATTACK.BONUS", NAME: "bonuses.bonus" },
+    { TOOLTIP: "BABONUS.TOOLTIPS.ATTACK.CRIT_RANGE", LABEL: "BABONUS.LABELS.ATTACK.CRIT_RANGE", NAME: "bonuses.criticalRange" },
+    { TOOLTIP: "BABONUS.TOOLTIPS.ATTACK.FUMBLE_RANGE", LABEL: "BABONUS.LABELS.ATTACK.FUMBLE_RANGE", NAME: "bonuses.fumbleRange" }
+  ],
+  "damage": [
+    { TOOLTIP: "BABONUS.TOOLTIPS.DAMAGE.BONUS", LABEL: "BABONUS.LABELS.DAMAGE.BONUS", NAME: "bonuses.bonus" },
+    { TOOLTIP: "BABONUS.TOOLTIPS.DAMAGE.CRIT_DICE", LABEL: "BABONUS.LABELS.DAMAGE.CRIT_DICE", NAME: "bonuses.criticalBonusDice" },
+    { TOOLTIP: "BABONUS.TOOLTIPS.DAMAGE.CRIT_DMG", LABEL: "BABONUS.LABELS.DAMAGE.CRIT_DMG", NAME: "bonuses.criticalBonusDamage" }
+  ],
+  "save": [
+    { TOOLTIP: "BABONUS.TOOLTIPS.SAVE.BONUS", LABEL: "BABONUS.LABELS.SAVE.BONUS", NAME: "bonuses.bonus" }
+  ],
+  "throw": [
+    { TOOLTIP: "BABONUS.TOOLTIPS.THROW.BONUS", LABEL: "BABONUS.LABELS.THROW.BONUS", NAME: "bonuses.bonus" },
+    { TOOLTIP: "BABONUS.TOOLTIPS.THROW.DEATH_TARGET", LABEL: "BABONUS.LABELS.THROW.DEATH_TARGET", NAME: "bonuses.deathSaveTargetValue" }
+  ],
+  "hitdie": [
+    { TOOLTIP: "BABONUS.TOOLTIPS.HITDIE.BONUS", LABEL: "BABONUS.LABELS.HITDIE.BONUS", NAME: "bonuses.bonus" }
+  ]
+}
+
+export const ATTACK_TYPES = ["mwak", "rwak", "msak", "rsak"];
+
+// item types that cannot GRANT a bonus.
+export const itemsWithoutBonuses = [
+  "background",
+  "class",
+  "subclass",
+  "race"
+];
+
+// item types that can get a bonus when rolling attack, damage, or showing a save dc.
+export const ITEM_TYPES = [
+  "consumable",
+  "equipment",
+  "feat",
+  "spell",
+  "weapon"
+];
+
+// the disposition of an aura (allies, enemies, or all).
+export const auraTargets = { ALLY: 1, ENEMY: -1, ANY: 2 };
+
+// names of all filters.
+export const FILTER_NAMES = [
+  "itemTypes",
+  "throwTypes",
+  "itemRequirements",
+  "arbitraryComparison",
+  "statusEffects",
+  "targetEffects",
+  "creatureTypes",
+  "attackTypes",
+  "damageTypes",
+  "abilities",
+  "saveAbilities",
+  "spellComponents",
+  "spellLevels",
+  "spellSchools",
+  "baseWeapons",
+  "weaponProperties",
+  "macroConditions",
+  "remainingSpellSlots"
+];
+
+// arbitrary operators
+export const arbitraryOperators = [
+  { value: "EQ", label: "=" },
+  { value: "LT", label: "&lt;" },
+  { value: "GT", label: "&gt;" },
+  { value: "LE", label: "&le;" },
+  { value: "GE", label: "&ge;" }
+];
+
+// item types and the keys for the filters that require them.
+export const itemTypeRequirements = {
+  "weapon": ["baseWeapons", "weaponProperties"],
+  "spell": ["spellComponents", "spellLevels", "spellSchools"]
+}